--- conflicted
+++ resolved
@@ -71,8 +71,8 @@
         for(auto& e : m_events) {
             err = clReleaseEvent(e);
             if (err != CL_SUCCESS) {
-                CPPA_LOGMF(CPPA_ERROR, self, "clReleaseEvent: "
-                                             << get_opencl_error(err));
+                CPPA_LOGMF(CPPA_ERROR, "clReleaseEvent: "
+                                       << get_opencl_error(err));
             }
         }
     }
@@ -95,8 +95,8 @@
                                      (m_events.empty() ? nullptr : m_events.data()),
                                      &event_k);
         if (err != CL_SUCCESS) {
-            CPPA_LOGMF(CPPA_ERROR, self, "clEnqueueNDRangeKernel: "
-                                         << get_opencl_error(err));
+            CPPA_LOGMF(CPPA_ERROR, "clEnqueueNDRangeKernel: " 
+                                   << get_opencl_error(err));
             this->deref(); // or can anything actually happen?
             return;
         }
@@ -126,15 +126,15 @@
                                      },
                                      this);
             if (err != CL_SUCCESS) {
-                CPPA_LOGMF(CPPA_ERROR, self, "clSetEventCallback: "
-                                             << get_opencl_error(err));
+                CPPA_LOGMF(CPPA_ERROR, "clSetEventCallback: "
+                                       << get_opencl_error(err));
                 this->deref(); // callback is not set
                 return;
             }
 
             err = clFlush(m_queue.get());
             if (err != CL_SUCCESS) {
-                CPPA_LOGMF(CPPA_ERROR, self, "clFlush: " << get_opencl_error(err));
+                CPPA_LOGMF(CPPA_ERROR, "clFlush: " << get_opencl_error(err));
             }
             m_events.push_back(std::move(event_k));
             m_events.push_back(std::move(event_r));
@@ -143,13 +143,8 @@
 
  private:
 
-<<<<<<< HEAD
     int m_result_size;
-    response_handle m_handle;
-=======
-    int m_number_of_values;
     response_promise m_handle;
->>>>>>> b95fe60d
     intrusive_ptr<T> m_actor_facade;
     command_queue_ptr m_queue;
     std::vector<cl_event> m_events;
@@ -158,7 +153,7 @@
     any_tuple m_msg; // required to keep the argument buffers alive (for async copy)
 
     void handle_results () {
-        reply_tuple_to(m_handle, m_actor_facade->m_map_result(m_result));
+        m_handle.deliver(m_actor_facade->m_map_result(m_result));
     }
 };
 
