--- conflicted
+++ resolved
@@ -251,25 +251,15 @@
   }
 
   /// Returns the time of the next pending timeout.
-<<<<<<< HEAD
   time_point next_timeout(const std::source_location& loc) {
-    auto i = std::find_if(actions.begin(), actions.end(), is_not_disposed);
-=======
-  time_point next_timeout(const detail::source_location& loc) {
     auto i = std::ranges::find_if(actions, is_not_disposed);
->>>>>>> 20998600
     if (i == actions.end())
       runnable::current().fail({"no pending timeout found", loc});
     return i->first;
   }
 
   /// Returns the time of the last pending timeout.
-<<<<<<< HEAD
   time_point last_timeout(const std::source_location& loc) {
-=======
-  time_point last_timeout(const detail::source_location& loc) {
-    // Note: Using reverse iterators, so keeping iterator-based version
->>>>>>> 20998600
     auto i = std::find_if(actions.rbegin(), actions.rend(), is_not_disposed);
     if (i == actions.rend())
       runnable::current().fail({"no pending timeout found", loc});
