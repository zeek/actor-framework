# Changelog

All notable changes to this project will be documented in this file. The format
is based on [Keep a Changelog](https://keepachangelog.com).

## [Unreleased]

### Added

- The new classes `json_value`, `json_array` and `json_object` allow working
  with JSON inputs directly. Actors can also pass around JSON values safely.
- Futures can now convert to observable values for making it easier to process
  asynchronous results with data flows.
- Add new `*_weak` variants of `scheduled_actor::run_{delayed, scheduled}`.
  These functions add no reference count to their actor, allowing it to become
  unreachable if other actors no longer reference it.
- Typed actors that use a `typed_actor_pointer` can now access the
  `run_{delayed,scheduled}` member functions.
- Scheduled and delayed sends now return a disposable (#1362).
- Typed response handles received support for converting them to observable or
  single objects.
- Typed actors that use the type-erased pointer-view type received access to the
  new flow API functions (e.g., `make_observable`).
- Not initializing the meta objects table now prints a diagnosis message before
  aborting the program. Previously, the application would usually just crash due
  to a `nullptr`-access inside some CAF function.

### Fixed

- The SPSC buffer now makes sure that subscribers get informed of a producer has
  already left before the subscriber appeared and vice versa. This fixes a race
  on the buffer that could cause indefinite hanging of an application.
- Fused stages now properly forward errors during the initial subscription to
  their observer.
- The `fan_out_request` request now properly deals with actor handles that
  respond with `void` (#1369).
- Fix subscription and event handling in flow buffer operator.
- Fix undefined behavior in getter functions of the flow `mcast` operator.
- Add checks to avoid potential UB when using `prefix_and_tail` or other
  operators that use the `ucast` operator internally.
- The `mcast` and `ucast` operators now stop calling `on_next` immediately when
  disposed.
<<<<<<< HEAD
- Actors reading from external sources such as SPSC buffers via a local flow
  could end up in a long-running read loop. To avoid potentially starving other
  actors or activities, scheduled actors now limit the amount of actions that
  may run in one iteration (#1364).
=======
- Actors no longer terminate despite having open streams (#1377).
>>>>>>> b3164d5b

## [0.19.0-rc.1] - 2022-10-31

### Added

- CAF now ships an all-new "flow API". This allows users to express data flows
  at a high level of abstraction with a ReactiveX-style interface. Please refer
  to new examples and the documentation for more details, as this is a large
  addition that we cannot cover in-depth here.
- CAF has received a new module: `caf.net`. This module enables CAF applications
  to interface with network protocols more directly than `caf.io`. The new
  module contains many low-level building blocks for implementing bindings to
  network protocols. However, CAF also ships ready-to-use, high-level APIs for
  WebSocket and HTTP. Please have a look at our new examples that showcase the
  new APIs!
- To complement the flow API as well as the new networking module, CAF also
  received a new set of `async` building blocks. Most notably, this includes
  asynchronous buffers for the flow API and futures / promises that enable the
  new HTTP request API. We plan on making these building blocks more general in
  the future for supporting a wider range of use cases.
- JSON inspectors now allow users to use a custom `type_id_mapper` to generate
  and parse JSON text that uses different names for the types than the C++ API.

### Fixed

- Passing a response promise to a run-delayed continuation could result in a
  heap-use-after-free if the actor terminates before the action runs. The
  destructor of the promise now checks for this case.
- Accessing URI fields now always returns the normalized string.
- Module options (e.g. for the `middleman`) now show up in `--long-help` output.
- Fix undefined behavior in the Qt group chat example (#1336).
- The `..._instance` convenience functions on the registry metric now properly
  support `double` metrics and histograms.
- The spinlock-based work-stealing implementation had severe performance issues
  on Windows in some cases. We have switched to a regular, mutex-based approach
  to avoid performance degradations. The new implementation also uses the
  mutexes for interruptible waiting on the work queues, which improves the
  responsiveness of the actor system (#1343).

### Changed

- Remote spawning of actors is no longer considered experimental.
- The output of `--dump-config` now prints valid config file syntax.
- When starting a new thread via CAF, the thread hooks API now receives an
  additional tag that identifies the component responsible for launching the new
  thread.
- Response promises now hold a strong reference to their parent actor to avoid
  `broken_promise` errors in some (legitimate) edge cases (#1361).
- The old, experimental `stream` API in CAF has been replaced by a new API that
  is based on the new flow API.

### Deprecated

- The obsolete meta-programming utilities `replies_to` and `reacts_to` no longer
  serve any purpose and are thus deprecated.
- The types `caf::byte`, `caf::optional` and `caf::string_view` became obsolete
  after switching to C++17. Consequently, these types are now deprecated in
  favor of their standard library counterpart.
- The group-based pub/sub mechanism never fit nicely into the typed messaging
  API and the fact that group messages use the regular mailbox makes it hard to
  separate regular communication from multi-cast messages. Hence, we decided to
  drop the group API and instead focus on the new flows and streams that can
  replace group-communication in many use cases.
- The "actor-composition operator" was added as a means to enable the first
  experimental streaming API. With that gone, there's no justification to keep
  this feature. While it has some neat niche-applications, the prevent some
  optimization we would like to apply to the messaging layer. Hence, we will
  remove this feature without a replacement.

### Removed

- The template type `caf::variant` also became obsolete when switching to C++17.
  Unfortunately, the implementation was not as standalone as its deprecated
  companions and some of the free functions like `holds_alternative` were too
  greedy and did not play nicely with ADL when using `std::variant` in the same
  code base. Since fixing `caf::variant` does not seem to be worth the time
  investment, we remove this type without a deprecation cycle.

## [0.18.7] - 2023-02-08

### Fixed

- The JSON parser no longer chokes when encountering `null` as last value before
  the closing parenthesis.
- The JSON reader now automatically widens integers to doubles as necessary.
- Parsing deeply nested JSON inputs no longer produces a stack overflow.
  Instead, the parser rejects any JSON with too many nesting levels.
- The `fan_out_request` request now properly deals with actor handles that
  respond with `void` (#1369). Note: back-ported fix from 0.19.

## [0.18.6] - 2022-03-24

### Added

- When adding CAF with exceptions enabled (default), the unit test framework now
  offers new check macros:
  - `CAF_CHECK_NOTHROW(expr)`
  - `CAF_CHECK_THROWS_AS(expr, type)`
  - `CAF_CHECK_THROWS_WITH(expr, str)`
  - `CAF_CHECK_THROWS_WITH_AS(expr, str, type)`

### Fixed

- The DSL function `run_until` miscounted the number of executed events, also
  causing `run_once` to report a wrong value. Both functions now return the
  correct result.
- Using `allow(...).with(...)` in unit tests without a matching message crashed
  the program. By adding a missing NULL-check, `allow` is now always safe to
  use.
- Passing a response promise to a run-delayed continuation could result in a
  heap-use-after-free if the actor terminates before the action runs. The
  destructor of the promise now checks for this case.
- Fix OpenSSL 3.0 warnings when building the OpenSSL module by switching to
  newer EC-curve API.
- When working with settings, `put`, `put_missing`, `get_if`, etc. now
  gracefully handle the `global` category when explicitly using it.
- Messages created from a `message_builder` did not call the destructors for
  their values, potentially causing memory leaks (#1321).

### Changed

- Since support of Qt 5 expired, we have ported the Qt examples to version 6.
  Hence, building the Qt examples now requires Qt in version 6.
- When compiling CAF with exceptions enabled (default), `REQUIRE*` macros,
  `expect` and `disallow` no longer call `abort()`. Instead, they throw an
  exception that only stops the current test instead of stopping the entire test
  program.
- Reporting of several unit test macros has been improved to show correct line
  numbers and provide better diagnostic of test errors.

## [0.18.5] - 2021-07-16

### Fixed

- 0.18.4 introduced a potential crash when using the OpenSSL module and
  encountering `SSL_ERROR_WANT_READ`. The crash manifested if CAF resumed a
  write operation but failed to fully reset its state. The state management (and
  consequently the crash) has been fixed.
- CAF now clears the actor registry before calling the destructors of loaded
  modules. This fixes undefined behavior that could occur in rare cases where
  actor cleanup code could run after loaded modules had been destroyed.

## [0.18.4] - 2021-07-07

### Added

- The new class `caf::telemetry::importer::process` allows users to get access
  to process metrics even when not configuring CAF to export metrics to
  Prometheus via HTTP.

### Changed

- Message views now perform the type-check in their constructor. With this
  change, the `make_*` utility functions are no longer mandatory and users may
  instead simply construct the view directly.

### Fixed

- Printing a `config_value` that contains a zero duration `timespan` now
  properly prints `0s` instead of `1s` (#1262). This bug most notably showed up
  when setting a `timespan` parameter such as `caf.middleman.heartbeat-interval`
  via config file or CLI to `0s` and then printing the config parameter, e.g.,
  via `--dump-config`.
- Blocking actors now release their private thread before decrementing the
  running-actors count to resolve a race condition during system shutdown that
  could result in the system hanging (#1266).
- When using the OpenSSL module, CAF could run into a state where the SSL layer
  wants to read data while CAF is trying to send data. In this case, CAF did not
  properly back off, causing high CPU load due to spinning and in some scenarios
  never recovering. This issue has been resolved by properly handling
  `SSL_ERROR_WANT_READ` on the transport (#1060).
- Scheduled actors now accept default handlers for down messages etc. with
  non-const apply operator such as lambda expressions declared as `mutable`.

### Removed

- Dropped three obsolete (and broken) macros in the `unit_test.hpp` header:
  `CAF_CHECK_FAILED`, `CAF_CHECK_FAIL` and `CAF_CHECK_PASSED`.

## [0.18.3] - 2021-05-21

### Added

- The `actor_system_config` now has an additional member called
  `config_file_path_alternatives`. With this, users can configure fallback paths
  for locating a configuration file. For example, an application `my-app` on a
  UNIX-like system could set `config_file_path` to `my-app.conf` and then add
  `/etc/my-app.conf` to `config_file_path_alternatives` in order to follow the
  common practice of looking into the current directory first before looking for
  a system-wide configuration file.

### Changed

- Counters in histogram buckets are now always integers, independently on the
  value type of the histogram. Buckets can never increase by fractional values.

### Deprecated

- All `parse` function overloads in `actor_system_config` that took a custom
  configuration file path as argument were deprecated in favor of consistently
  asking users to use the `config_file_path` and `config_file_path_alternatives`
  member variables instead

### Fixed

- For types that offer implicit type conversion, trying to construct a
  `result<T>` could result in ambiguity since compilers could construct either
  `T` itself or `expected<T>` for calling a constructor of `result<T>`. To fix
  the ambiguity, `result<T>` now accepts any type that allows constructing a `T`
  internally without requiring a type conversion to `T` as an argument (#1245).
- Fix configuration parameter lookup for the `work-stealing` scheduler policy.
- Applications that expose metrics to Prometheus properly terminate now.

## [0.18.2] - 2021-03-26

### Added

- CAF includes two new inspector types for consuming and generating
  JSON-formatted text: `json_writer` and `json_reader`.

### Changed

- Setter functions for fields may now return either `bool`, `caf::error` or
  `void`. Previously, CAF only allowed `bool`.

### Fixed

- Passing a getter and setter pair to an inspector via `apply` produced a
  compiler error for non-builtin types. The inspection API now recursively
  inspects user-defined types instead, as was the original intend (#1216).
- The handle type `typed_actor` now can construct from a `typed_actor_pointer`.
  This resolves a compiler error when trying to initialize a handle for
  `my_handle` from a self pointer of type `my_handle::pointer_view` (#1218).
- Passing a function reference to the constructor of an actor caused a compiler
  error when building with logging enabled. CAF now properly handles this edge
  case and logs such constructor arguments as `<unprintable>` (#1229).
- The CLI parser did not recognize metrics filters. Hence, passing
  `--caf.metrics-filters.actors.includes=...` to a CAF application resulted in
  an error. The `includes` and `excludes` filters are now consistently handled
  and accepted in config files as well as on the command line (#1238).
- Silence a deprecated-enum-conversion warning for `std::byte` (#1230).
- Fix heap-use-after-free when accessing the meta objects table in applications
  that leave the `main` function while the actor system and its worker threads
  are still running (#1241).
- The testing DSL now properly accounts for the message prioritization of actors
  (suspending regular behavior until receiving the response) when using
  `request.await` (#1232).

## [0.18.1] - 2021-03-19

### Fixed

- Version 0.18.0 introduced a regression on the system parameter
  `caf.middleman.heartbeat-interval` (#1235). We have addressed the issue by
  porting the original fix for CAF 0.17.5 (#1095) to the 0.18 series.

## [0.18.0] - 2021-01-25

### Added

- The enum `caf::sec` received an additional error code: `connection_closed`.
- The new `byte_span` and `const_byte_span` aliases provide convenient
  definitions when working with sequences of bytes.
- The base metrics now include four new histograms for illuminating the I/O
  module: `caf.middleman.inbound-messages-size`,
  `caf.middleman.outbound-messages-size`, `caf.middleman.deserialization-time`
  and `caf.middleman.serialization-time`.
- The macro `CAF_ADD_TYPE_ID` now accepts an optional third parameter for
  allowing users to override the default type name.
- The new function pair `get_as` and `get_or` model type conversions on a
  `config_value`. For example, `get_as<int>(x)` would convert the content of `x`
  to an `int` by either casting numeric values to `int` (with bound checks) or
  trying to parse the input of `x` if it contains a string. The function
  `get_or` already existed for `settings`, but we have added new overloads for
  generalizing the function to `config_value` as well.
- The `typed_response_promise` received additional member functions to mirror
  the interface of the untyped `response_promise`.
- Configuration files now allow dot-separated notation for keys. For example,
  users may write `caf.scheduler.max-threads = 4` instead of the nested form
  `caf { scheduler { max-threads = 4 } }`.

### Deprecated

- The new `get_as` and `get_or` function pair makes type conversions on a
  `config_value` via `get`, `get_if`, etc. obsolete. We will retain the
  STL-style interface for treating a `config_value` as a `variant`-like type.

### Changed

- When using `CAF_MAIN`, CAF now looks for the correct default config file name,
  i.e., `caf-application.conf`.
- Simplify the type inspection API by removing the distinction between
  `apply_object` and `apply_value`. Instead, inspectors only offer `apply` and
  users may now also call `map`, `list`, and `tuple` for unboxing simple wrapper
  types. Furthermore, CAF no longer automatically serializes enumeration types
  using their underlying value because this is fundamentally unsafe.
- CAF no longer parses the input to string options on the command line. For
  example, `my_app '--msg="hello"'` results in CAF storing `"hello"` (including
  the quotes) for the config option `msg`. Previously, CAF tried to parse any
  string input on the command-line that starts with quotes in the same way it
  would parse strings from a config file, leading to very unintuitive results in
  some cases (#1113).
- Response promises now implicitly share their state when copied. Once the
  reference count for the state reaches zero, CAF now produces a
  `broken_promise` error if the actor failed to fulfill the promise by calling
  either `dispatch` or `delegate`.

### Fixed

- Setting an invalid credit policy no longer results in a segfault (#1140).
- Version 0.18.0-rc.1 introduced a regression that prevented CAF from writing
  parameters parsed from configuration files back to variables. The original
  behavior has been restored, i.e., variables synchronize with user input from
  configuration files and CLI arguments (#1145).
- Restore correct functionality of `middleman::remote_lookup` (#1146). This
  fixes a regression introduced in version 0.18.0-rc.1
- Fixed an endless recursion when using the `default_inspector` from `inspect`
  overloads (#1147).
- CAF 0.18 added support for `make_behavior` in state classes. However, CAF
  erroneously picked this member function over running the function body when
  spawning function-based actors (#1149).
- When passing `nullptr` or custom types with implicit conversions to
  `const char*` to `deep_to_string`, CAF could run into a segfault in the former
  case or do unexpected things in the latter case. The stringification inspector
  now matches precisely on pointer types to stop the compiler from doing
  implicit conversions in the first place.
- Building executables that link to CAF on 32-bit Linux versions using GCC
  failed due to undefined references to `__atomic_fetch` symbols. Adding a CMake
  dependency for `caf_core` to libatomic gets executables to compile and link as
  expected (#1153).
- Fixed a regression for remote groups introduced in 0.18.0-rc.1 (#1157).
- CAF 0.18 introduced the option to set different `excluded-components` filters
  for file and console log output. However, CAF rejected all events that matched
  either filter. The new implementation uses the *intersection* of both filters
  to reject log messages immediately (before enqueueing it to the logger's
  queue) and then applies the filters individually when generating file or
  console output.
- Fix memory leaks when deserializing URIs and when detaching the content of
  messages (#1160).
- Fix undefined behavior in `string_view::compare` (#1164).
- Fix undefined behavior when passing `--config-file=` (i.e., without actual
  argument) to CAF applications (#1167).
- Protect against self-assignment in a couple of CAF classes (#1169).
- Skipping high-priority messages resulted in CAF lowering the priority to
  normal. This unintentional demotion has been fixed (#1171).
- Fix undefined behavior in the experimental datagram brokers (#1174).
- Response promises no longer send empty messages in response to asynchronous
  messages.
- `CAF_ADD_TYPE_ID` now works with types that live in namespaces that also exist
  as nested namespace in CAF such as `detail` or `io` (#1195).
- Solved a race condition on detached actors that blocked ordinary shutdown of
  actor systems in some cases (#1196).

## [0.18.0-rc.1] - 2020-09-09

### Added

- The new `fan_out_request` function streamlines fan-out/fan-in work flows (see
  the new example in `examples/message_passing/fan_out_request.cpp` as well as
  the new manual entry). The policy-based design further allows us to support
  more use cases in the future (#932, #964).
- We introduced the lightweight template class `error_code` as an alternative to
  the generic but more heavyweight class `error`. The new error code abstraction
  simply wraps an enumeration type without allowing users to add additional
  context such as error messages. However, whenever such information is
  unneeded, the new class is much more efficient than using `error`.
- Tracing messages in distributed systems is a common practice for monitoring
  and debugging message-based systems. The new `tracing_data` abstraction in CAF
  enables users to augment messages between actors with arbitrary meta data.
  This is an experimental API that requires building CAF with the CMake option
  `CAF_ENABLE_ACTOR_PROFILER` (#981).
- Add compact `from..to..step` list notation in configuration files. For
  example, `[1..3]` expands to `[1, 2, 3]` and `[4..-4..-2]` expands to
  `[4, 2, 0, -2, -4]` (#999).
- Allow config keys to start with numbers (#1014).
- The `fan_out_request` function got an additional policy for picking just the
  fist result: `select_any` (#1012).
- Run-time type information in CAF now uses 16-bit type IDs. Users can assign
  this ID by specializing `type_id` manually (not recommended) or use the new
  API for automatically assigning ascending IDs inside `CAF_BEGIN_TYPE_ID_BLOCK`
  and `CAF_END_TYPE_ID_BLOCK` code blocks.
- The new typed view types `typed_message_view` and `const_typed_message_view`
  make working with `message` easier by providing a `std::tuple`-like interface
  (#1034).
- The class `exit_msg` finally got its missing `operator==` (#1039).
- The class `node_id` received an overload for `parse` to allow users to convert
  the output of `to_string` back to the original ID (#1058).
- Actors can now `monitor` and `demonitor` CAF nodes (#1042). Monitoring a CAF
  node causes the actor system to send a `node_down_msg` to the observer when
  losing connection to the monitored node.
- In preparation of potential future API additions/changes, CAF now includes an
  RFC4122-compliant `uuid` class.
- The new trait class `is_error_code_enum` allows users to enable conversion of
  custom error code enums to `error` and `error_code`.
- CAF now enables users to tap into internal CAF metrics as well as adding their
  own instrumentation! Since this addition is too large to cover in a changelog
  entry, please have a look at the new *Metrics* Section of the manual to learn
  more.

### Deprecated

- The `to_string` output for `error` now renders the error code enum by default.
  This renders the member functions `actor_system::render` and
  `actor_system_config::render` obsolete.
- Actors that die due to an unhandled exception now use `sec::runtime_error`
  consistently. This makes `exit_reason::unhandled_exception` obsolete.

### Changed

- CAF now requires C++17 to build.
- On UNIX, CAF now uses *visibility hidden* by default. All API functions and
  types that form the ABI are explicitly exported using module-specific macros.
  On Windows, this change finally enables building native DLL files.
- We switched our coding style to the C++17 nested namespace syntax.
- CAF used to generate the same node ID when running on the same machine and
  only differentiates actors systems by their process ID. When running CAF
  instances in a container, this process ID is most likely the same for each
  run. This means two containers can produce the same node ID and thus
  equivalent actor IDs. In order to make it easier to use CAF in a containerized
  environment, we now generate unique (random) node IDs (#970).
- We did a complete redesign of all things serialization. The central class
  `data_processor` got removed. The two classes for binary serialization no
  longer extend the generic interfaces `serializer` and `deserializer` in order
  to avoid the overhead of dynamic dispatching as well as the runtime cost of
  `error` return values. This set of changes leads so some code duplication,
  because many CAF types now accept a generic `(de)serializer` as well as a
  `binary_(de)serializer` but significantly boosts performance in the hot code
  paths of CAF (#975).
- With C++17, we no longer support compilers without support for `thread_local`.
  Consequently, we removed all workarounds and switched to the C++ keyword
  (#996).
- Our manual now uses `reStructuredText` instead of `LaTeX`. We hope this makes
  extending the manual easier and lowers the barrier to entry for new
  contributors.
- A `stateful_actor` now forwards excess arguments to the `State` rather than to
  the `Base`. This enables states with non-default constructors. When using
  `stateful_actor<State>` as pointer type in function-based actors, nothing
  changes (i.e. the new API is backwards compatible for this case). However,
  calling `spawn<stateful_actor<State>>(xs...)` now initializes the `State` with
  the argument pack `xs...` (plus optionally a `self` pointer as first
  argument). Furthermore, the state class can now provide a `make_behavior`
  member function to initialize the actor (this has no effect for function-based
  actors).
- In order to stay more consistent with naming conventions of the standard
  library, we have renamed some values of the `pec` enumeration:
  + `illegal_escape_sequence` => `invalid_escape_sequence`
  + `illegal_argument` => `invalid_argument`
  + `illegal_category` => `invalid_category`
- CAF no longer automagically flattens `tuple`, `optional`, or `expected` when
  returning these types from message handlers. Users can simply replace
  `std::tuple<A, B, C>` with `caf::result<A, B, C>` for returning more than one
  value from a message handler.
- A `caf::result` can no longer represent `skip`. Whether a message gets skipped
  or not is now only for the default handler to decide. Consequently, default
  handlers now return `skippable_result` instead of `result<message>`. A
  skippable result is a variant over `delegated<message>`, `message`, `error`,
  or `skip_t`. The only good use case for message handlers that skip a message
  in their body was in typed actors for getting around the limitation that a
  typed behavior always must provide all message handlers (typed behavior assume
  a complete implementation of the interface). This use case received direct
  support: constructing a typed behavior with `partial_behavior_init` as first
  argument suppresses the check for completeness.
- In order to reduce complexity of typed actors, CAF defines interfaces as a set
  of function signatures rather than using custom metaprogramming facilities.
  Function signatures *must* always wrap the return type in a `result<T>`. For
  example: `typed_actor<result<double>(double)>`. We have reimplemented the
  metaprogramming facilities `racts_to<...>` and `replies_to<...>::with<...>`
  as an alternative way of writing the function signature.
- All parsing functions in `actor_system_config` that take an input stream
  exclusively use the new configuration syntax (please consult the manual for
  details and examples for the configuration syntax).
- The returned string of `name()` must not change during the lifetime of an
  actor. Hence, `stateful_actor` now only considers static `name` members in its
  `State` for overriding this function. CAF always assumed names belonging to
  *types*, but did not enforce it because the name was only used for logging.
  Since the new metrics use this name for filtering now, we enforce static names
  in order to help avoid hard-to-find issues with the filtering mechanism.
- The type inspection API received a complete overhaul. The new DSL for writing
  `inspect` functions exposes the entire structure of an object to CAF. This
  enables inspectors to read and write a wider range of data formats. In
  particular human-readable, structured data such as configuration files, JSON,
  XML, etc. The inspection API received too many changes to list them here.
  Please refer to the manual section on type inspection instead.

### Removed

- A vendor-neutral API for GPGPU programming sure sounds great. Unfortunately,
  OpenCL did not catch on in the way we had hoped. At this point, we can call
  OpenCL dead and gone. There is only legacy support available and recent
  versions of the standard were never implemented in the first place.
  Consequently, we've dropped the `opencl` module.
- The old `duration` type is now superseded by `timespan` (#994).
- The enum `match_result` became obsolete. Individual message handlers can no
  longer skip messages. Hence, message handlers can only succeed (match) or not.
  Consequently, invoking a message handler or behavior now returns a boolean.
- All member functions of `scheduled_actor` for adding stream managers (such as
  `make_source`) were removed in favor their free-function equivalent, e.g.,
  `attach_stream_source`
- The configuration format of CAF has come a long way since first starting to
  allow user-defined configuration via `.ini` files. Rather than sticking with
  the weird hybrid that evolved over the years, we finally get rid of the last
  pieces of INI syntax and go with the much cleaner, scoped syntax. The new
  default file name for configuration files is `caf-application.conf`.

### Fixed

- Fix uninstall target when building CAF as CMake subdirectory.
- Using `inline_all_enqueues` in deterministic unit tests could result in
  deadlocks when calling blocking functions in message handlers. This function
  now behaves as expected (#1016).
- Exceptions while handling requests now trigger error messages (#1055).
- The member function `demonitor` falsely refused typed actor handles. Actors
  could monitor typed actors but not demonitoring it again. This member function
  is now a template that accepts any actor handle in the same way `monitor`
  already did.
- The `typed_actor_view` decorator lacked several member functions such as
  `link_to`, `send_exit`, etc. These are now available.
- Constructing a `typed_actor` handle from a pointer view failed du to a missing
  constructor overload. This (explicit) overload now exists and the conversion
  should work as expected.
- Sending floating points to remote actors changed `infinity` and `NaN` to
  garbage values (#1107). The fixed packing / unpacking routines for IEEE 754
  values keep these non-numeric values intact now. It is worth mentioning that
  the new algorithm downgrades signaling NaN values to silent NaN values,
  because the standard API does not provide predicates to distinguish between the
  two. This should have no implications for real-world applications, because
  actors that produce a signaling NaN trigger trap handlers before sending
  the result to another actor.
- The URI parser stored IPv4 addresses as strings (#1123). Users can now safely
  assume that the parsed URI for `tcp://127.0.0.1:8080` returns an IP address
  when calling `authority().host`.

## [0.17.7] - Unreleased

### Fixed

- Datagram servants of UDP socket managers were not added as children to their
  parent broker on creation, which prevented proper system shutdown in some
  cases. Adding all servants consistently to the broker should make sure UDP
  brokers terminate correctly (#1133).
- Backport stream manager fix from CAF 0.18 for fused downstream managers that
  prevent loss of messages during regular actor shutdown.

## [0.17.6] - 2020-07-24

### Fixed

- Trying to connect to an actor published via the OpenSSL module with the I/O
  module no longer hangs indefinitely (#1119). Instead, the OpenSSL module
  immediately closes the socket if initializing the SSL session fails.

## [0.17.5] - 2020-05-13

### Added

- In order to allow users to start migrating towards upcoming API changes, CAF
  0.17.5 includes a subset of the CAF 0.18 `type_id` API. Listing all
  user-defined types between `CAF_BEGIN_TYPE_ID_BLOCK` and
  `CAF_END_TYPE_ID_BLOCK` assigns ascending type IDs. Only one syntax for
  `CAF_ADD_ATOM` exists, since the atom text is still mandatory. Assigning type
  IDs has no immediate effect by default. However, the new function
  `actor_system_config::add_message_types` accepts an ID block and adds
  runtime-type information for all types in the block.
- In order to opt into the compile-time checks for all message types, users can
  set the `CAF_ENABLE_TYPE_ID_CHECKS` CMake flag to `ON` (pass
  `--enable-type-id-checks` when using the `configure` script). Building CAF
  with this option causes compiler errors when sending a type without a type ID.
  This option in conjunction with the new `add_message_types` function removes a
  common source of bugs: forgetting to call `add_message_type<T>` for all types
  that can cross the wire.

### Changed

- Our manual now uses `reStructuredText` instead of `LaTeX` (backport from
  [0.18.0]).

### Fixed

- Fix handling of OS-specific threading dependency in CMake.
- Fix uninstall target when building CAF as CMake subdirectory (backport from
  [0.18.0]).
- Fix potential deadlock with `inline_all_enqueues` (backport from [0.18.0]).
- Exceptions while handling requests now trigger error messages (backport from
  [0.18.0]).
- Fix build on GCC 7.2
- Fix build error in the OpenSSL module under some MSVC configurations
- Serializer and deserializer now accept `std::chrono::time_point` for all clock
  types instead of hard-wiring `std::system_clock`.
- In some edge cases, actors failed to shut down properly when hosting a stream
  source (#1076). The handshake process for a graceful shutdown has been fixed.
- Fixed a compiler error on Clang 10 (#1077).
- Setting lists and dictionaries on the command line now properly overrides
  default values and values from configuration files instead of appending to
  them (#942).
- Using unquoted strings in command-line arguments inside lists now works as
  expected. For example, `--foo=abc,def` is now equivalent to
  `--foo=["abc", "def"]`.
- Fixed a type mismatch in the parameter `middleman.heartbeat-interval` (#1095).
  CAF consistently uses `timespan` for this parameter now.

## [0.17.4] - 2019-02-08

### Added

- The class `exit_msg` finally got its missing `operator==` (#1039, backport
  from [0.18.0]).

### Changed

- Make sure actors that receive stream input shut down properly (#1019).
- Improve `to_string` output for `caf::error` (#1021).
- Properly report errors to users while connecting two CAF nodes (#1023).
- Simplify crosscompilation: remove build dependency on code generators (#1026).
- Leave CXX settings to the (CMake) parent when building as subdirectory (#1032).
- Build without documentation in subdirectory mode (#1037).
- Allow parents to set `OPENSSL_INCLUDE_DIR` in subdirectory mode (#1037).
- Add `-pthread` flag on UNIX when looking for `libc++` support (#1038).
- Avoid producing unexpected log files (#1024).

### Fixed

- Accept numbers as keys in the config syntax (#1014).
- Fix undesired function hiding in `fused_downstream_manager` (#1020).
- Fix behavior of `inline_all_enqueues` in the testing DSL (#1016).
- Fix path recognition in the URI parser, e.g., `file:///` is now valid (#1013).

## [0.17.3] - 2019-11-11

### Added

- Add support for OpenBSD (#955).
- Provide uniform access to actor properties (#958).
- Add missing `to_string(pec)` (#940).

### Fixed

- Fix bug in stream managers that caused finalizers to get called twice (#937).
- Fix verbosity level with disabled console output (#953).
- Fix excessive buffering in stream stages (#952).

## [0.17.2] - 2019-10-20

### Added

- Add `scheduled_send` for delayed sends with absolute timeout (#901).
- Allow actors based on composable behaviors to use the streaming API (#902).
- Support arbitrary list and map types in `config_value` (#925).
- Allow users to extend the `config_value` API (#929, #938).

### Changed

- Reduce stack usage of serializers (#912).
- Use default installation directories on GNU/Linux (#917).

### Fixed

- Fix memory leak when deserializing `node_id` (#905).
- Fix composition of statically typed actors using streams (#908).
- Fix several warnings on GCC and Clang (#915).
- Fix `holds_alternative` and `get_if` for `settings` (#920).
- Fix silent dropping of errors in response handlers (#935).
- Fix stall in `remote_group` on error (#933).

## [0.17.1] - 2019-08-31

### Added

- Support nesting of group names in .ini files (#870).
- Support all alphanumeric characters in config group names (#869).

### Changed

- Improve CMake setup when building CAF as subfolder (#866).
- Properly set CLI remainder (#871).

### Fixed

- Fix endless loop in config parser (#894).
- Fix debug build with Clang 7 on Linux (#861).
- Fix type-specific parsing of config options (#814).
- Fix potential deadlock in proxy registry (#880).
- Fix output of --dump-config (#876).
- Fix potential segfault when using streams with trace logging enabled (#878).
- Fix handling of containers with user-defined types (#867).
- Fix `defaulted_function_deleted` warning on Clang (#859).

## [0.17.0] - 2019-07-27

### Added

- Add marker to make categories optional on the CLI. Categories are great at
  organizing program options. However, on the CLI they get in the way quickly.
  This change allows developers to prefix category names with `?` to make it
  optional on the CLI.
- Add conversion from `nullptr` to intrusive and COW pointer types.
- Support move-only behavior functions.
- Allow users to omit `global` in config files.
- Allow IPO on GCC/Clang.

### Changed

- Parallelize deserialization of messages received over the network (#821).
  Moving the deserialization out of the I/O loop significantly increases
  performance. In our benchmark, CAF now handles up to twice as many messages
  per second.
- Relax ini syntax for maps by making `=` for defining maps and `,` for
  separating key-value pairs optional. For example, this change allows to
  rewrite an entry like this:
  ```ini
  logger = {
    console-verbosity='trace',
    console='colored'
  }
  ```
  to a slightly less noisy version such as this:
  ```ini
  logger {
    console-verbosity='trace'
    console='colored'
  }
  ```
- Allow apps to always use the `logger`, whether or not CAF was compiled with
  logging enabled.
- Streamline direct node-to-node communication and support multiple app
  identifiers.
- Reimplement `binary_serializer` and `binary_deserializer` without STL-style
  stream buffers for better performance.

### Fixed

- Fix performance of the thread-safe actor clock (#849). This clock type is used
  whenever sending requests, delayed messages, receive timeouts etc. With this
  change, CAF can handle about 10x more timeouts per second.
- Fix multicast address detection in `caf::ipv4_address.cpp` (#853).
- Fix disconnect issue / WSAGetLastError usage on Windows (#846).
- Fix `--config-file` option (#841).
- Fix parsing of CLI arguments for strings and atom values.

## [0.16.5] - 2019-11-11

### Added

- Support for OpenBSD.

## [0.16.4] - 2019-11-11

### Fixed

- Backport parser fixes from the CAF 0.17 series.
- Silence several compiler warnings on GCC and Clang.

## [0.16.3] - 2018-12-27

### Added

- The new class `cow_tuple` provides an `std::tuple`-like interface for a
  heap-allocated, copy-on-write tuple.
- Missing overloads for `dictionary`.
- The new `to_lowercase` function for atoms allows convenient conversion without
  having to convert between strings and atoms.

### Changed

- Printing timestamps now consistently uses ISO 8601 format.
- The logger now uses a bounded queue. This change in behavior will cause the
  application to slow down when logging faster than the logger can do I/O, but
  the queue can no longer grow indefinitely.
- Actors now always try to dequeue from the high-priority queue first.

### Fixed

- Solved linker errors related to `socket_guard` in some builds.
- Fix the logger output for class names.
- Deserializing into non-empty containers appended to the content instead of
  overriding it. The new implementation properly clears the container before
  filling it.
- The `split` function from the string algorithms header now works as the
  documentation states.
- Silence several compiler warnings on GCC and Clang.

## [0.16.2] - 2018-11-03

### Fixed

- The copy-on-write pointer used by `message` failed to release memory in some
  cases. The resulting memory leak is now fixed.

## [0.16.1] - 2018-10-31

### Added

- Adding additional flags for the compiler when using the `configure` script is
  now easier thanks to the `--extra-flags=` option.
- The actor clock now supports non-overriding timeouts.
- The new `intrusive_cow_ptr` is a smart pointer for copy-on-write access.

### Changed

- Improve `noexcept`-correctness of `variant`.
- CAF threads now have recognizable names in a debugger.
- The middleman now passes `CLOEXEC` on `socket`/`accept`/`pipe` calls.
- Users can now set the log verbosity for file and console output separately.

### Fixed

- A `dictionary` now properly treats C-strings as strings when using `emplace`.
- Eliminate a potential deadlock in the thread-safe actor clock.
- Added various missing includes and forward declarations.

## [0.16.0] - 2018-09-03

### Added

- As part of [CE-0002](https://git.io/Jvoo5), `config_value` received support
  for lists, durations and dictionaries. CAF now exposes the content of an actor
  system config as a dictionary of `config_value`. The free function `get_or`
  offers convenient access to configuration parameters with hard-coded defaults
  as fallback.
- The C++17-compatible `string_view` class enables us to make use of recent
  standard addition without having to wait until it becomes widely available.
- In preparation of plans for future convenience API, we've added `uri`
  according to [RFC 3986](https://tools.ietf.org/html/rfc3986) as well as
  `ipv6_address` and `ipv4_address`.
- A new, experimental streaming API. Please have a look at the new manual
  section for more details.

### Deprecated

- Going forward, the preferred way to access configuration parameters is using
  the new `get_or` API. Hence, these member variables are now deprecated in
  `actor_system_config`:
  + `scheduler_policy`
  + `scheduler_max_threads`
  + `scheduler_max_throughput`
  + `scheduler_enable_profiling`
  + `scheduler_profiling_ms_resolution`
  + `scheduler_profiling_output_file`
  + `work_stealing_aggressive_poll_attempts`
  + `work_stealing_aggressive_steal_interval`
  + `work_stealing_moderate_poll_attempts`
  + `work_stealing_moderate_steal_interval`
  + `work_stealing_moderate_sleep_duration_us`
  + `work_stealing_relaxed_steal_interval`
  + `work_stealing_relaxed_sleep_duration_us`
  + `logger_file_name`
  + `logger_file_format`
  + `logger_console`
  + `logger_console_format`
  + `logger_verbosity`
  + `logger_inline_output`
  + `middleman_network_backend`
  + `middleman_app_identifier`
  + `middleman_enable_automatic_connections`
  + `middleman_max_consecutive_reads`
  + `middleman_heartbeat_interval`
  + `middleman_detach_utility_actors`
  + `middleman_detach_multiplexer`
  + `middleman_cached_udp_buffers`
  + `middleman_max_pending_msgs`

### Removed

- The `boost::asio` was part of an initiative to contribute CAF as
  `boost::actor`. Since there was little interest by the Boost community, this
  backend now serves no purpose.

### Fixed

- Setting the log level to `quiet` now properly suppresses any log output.
- Configuring colored terminal output should now print colored output.

[Unreleased]: https://github.com/actor-framework/actor-framework/compare/0.19.0-rc.1...master
[0.19.0-rc.1]: https://github.com/actor-framework/actor-framework/releases/0.19.0-rc.1
[0.18.7]: https://github.com/actor-framework/actor-framework/releases/0.18.7
[0.18.6]: https://github.com/actor-framework/actor-framework/releases/0.18.6
[0.18.5]: https://github.com/actor-framework/actor-framework/releases/0.18.5
[0.18.4]: https://github.com/actor-framework/actor-framework/releases/0.18.4
[0.18.3]: https://github.com/actor-framework/actor-framework/releases/0.18.3
[0.18.2]: https://github.com/actor-framework/actor-framework/releases/0.18.2
[0.18.1]: https://github.com/actor-framework/actor-framework/releases/0.18.1
[0.18.0]: https://github.com/actor-framework/actor-framework/releases/0.18.0
[0.18.0-rc.1]: https://github.com/actor-framework/actor-framework/releases/0.18.0-rc.1
[0.17.7]: https://github.com/actor-framework/actor-framework/compare/0.17.6...release/0.17
[0.17.6]: https://github.com/actor-framework/actor-framework/releases/0.17.6
[0.17.5]: https://github.com/actor-framework/actor-framework/releases/0.17.5
[0.17.4]: https://github.com/actor-framework/actor-framework/releases/0.17.4
[0.17.3]: https://github.com/actor-framework/actor-framework/releases/0.17.3
[0.17.2]: https://github.com/actor-framework/actor-framework/releases/0.17.2
[0.17.1]: https://github.com/actor-framework/actor-framework/releases/0.17.1
[0.17.0]: https://github.com/actor-framework/actor-framework/releases/0.17.0
[0.16.5]: https://github.com/actor-framework/actor-framework/releases/0.16.5
[0.16.4]: https://github.com/actor-framework/actor-framework/releases/0.16.4
[0.16.3]: https://github.com/actor-framework/actor-framework/releases/0.16.3
[0.16.2]: https://github.com/actor-framework/actor-framework/releases/0.16.2
[0.16.1]: https://github.com/actor-framework/actor-framework/releases/0.16.1
[0.16.0]: https://github.com/actor-framework/actor-framework/releases/0.16.0<|MERGE_RESOLUTION|>--- conflicted
+++ resolved
@@ -40,14 +40,11 @@
   operators that use the `ucast` operator internally.
 - The `mcast` and `ucast` operators now stop calling `on_next` immediately when
   disposed.
-<<<<<<< HEAD
+- Actors no longer terminate despite having open streams (#1377).
 - Actors reading from external sources such as SPSC buffers via a local flow
   could end up in a long-running read loop. To avoid potentially starving other
   actors or activities, scheduled actors now limit the amount of actions that
   may run in one iteration (#1364).
-=======
-- Actors no longer terminate despite having open streams (#1377).
->>>>>>> b3164d5b
 
 ## [0.19.0-rc.1] - 2022-10-31
 
