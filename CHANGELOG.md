# Changelog

All notable changes to this project will be documented in this file. The format
is based on [Keep a Changelog](https://keepachangelog.com).

<<<<<<< HEAD
## [1.1.0] - 2025-07-25
=======
## 2.0.0

### Changed

- Serializer interfaces have received an overhaul to allow custom serialization
  of actor handles. There are also two new base types for serialization:
  `byte_reader` and `byte_writer`. These new types allow users to write generic
  code for serializers that operate on byte sequences.
- The metric `caf.system.running-actors` now has a label dimension `name` that
  allows users to identify which kinds of actors are currently active. Since
  tracking this metric has become slightly more expensive due to the new label,
  collecting it can now be disabled via the configuration option
  `caf.metrics.disable-running-actors`.
- The configuration options under `caf.metrics-filters` have been moved to
  `caf.metrics.filters`. This change was made to make the configuration options
  more consistent.

### Added

- Added `monitor` API to WebSocket and HTTP servers in the `with` DSL (#2026).

### Fixed

- Errors that arise during the `with` DSL setup of servers and clients now
  properly call `on_error` (#2026).

### Removed

- Removed the with DSL building base classes form `caf/net/dsl/` (#2026).

## Unreleased
>>>>>>> c6f3f5dc

### Changed

- Add intermediary types for the `mail` API as `[[nodiscard]]` to make it easier
  to spot mistakes when chaining calls.
- The `merge` and `flat_map` operators now accept an optional unsigned integer
  parameter to configure the maximum number of concurrent subscriptions.
- If an actor terminates, it will now consistently send error messages with code
  `caf::sec::request_receiver_down` to all outstanding requests. Any request
  that arrives after an actor has closed its mailbox will receive the same error
  code. This change makes it easier to handle errors in a consistent way and to
  distinguish between requests that have been dropped and those that resulted in
  an error while processing the request (#2070).
- The URI parser in CAF now accepts URIs that use reserved characters such as
  `*`, `/` or `?` in the query string. This change follows the recommendation in
  the RFC 3986, which states that "query components are often used to carry
  identifying information in the form of key=value pairs and one frequently used
  value is a reference to another URI".
- CAF now respects CPU limits when running in a container to determine the
  thread pool size for the scheduler (#2061).

### Added

- New flow operators: `retry`, `combine_latest`, `debounce`, `throttle_first`
  and `on_error_resume_next`.
- New `with_userinfo` member function for URIs that allows setting the user-info
  sub-component without going through an URI builder.
- CAF now supports chunked encoding for HTTP clients (#2038).
- Added a missing configuration option to the HTTP client API that allows
  users to set the maximum size of the response.
- Add functions to the SSL API to enable Server Name Indication (SNI, #2084).
- Add `throttle_last` to observables: an alias for `sample`.

### Fixed

- Fix build error in `caf-net` when building with C++23 (#1919).
- Restructure some implementation details of `intrsuive_ptr` (no functional
  changes) to make it easier for `clang-tidy` to analyze the code. This fixes a
  false positive reported by `clang-tidy` in some use cases where `clang-tidy`
  would falsely report a use-after-free bug.
- Closing a WebSocket connection now properly sends a close frame to the client
  before closing the TCP connection (#1938).
- Fix a build error in the unit tests when building with C++20 and setting
  `CAF_USE_STD_FORMAT` to `ON` (#1963).
- The functions `run_scheduled`, `run_scheduled_weak`, `run_delayed` and
  `run_delayed_weak` now properly accept move-only callback types.
- Fix the conversion from invalid actor handles to raw pointers when using
  `actor_cast`. This resolves an issue with `send` that could lead to undefined
  behavior (#1972).
- Add missing export declaration for the `caf::net::prometheus` symbol (#2042).
- Boolean flags now accept arguments on the command line (#2048). For example,
  `--foo=true` is now equivalent to `--foo` and `--foo=false` will set the flag
  to `false`. Short options like `-f` only accept the argument when passing it
  without a space, e.g., `-ffalse`.
- The `buffer` and `interval` operators now properly check the time period
  parameter and produce an error if the period is zero or negative (#2030).
  Passing an invalid delay parameter to `to_stream` or `to_typed_stream`
  likewise produces a stream that immediately calls `on_error` on any client
  that tries to subscribe to it.
- Use `localtime_s` on all Windows platforms to fix a build error with
  MSYS/UCRT64 (#2059).
- Fix rendering of nested JSON lists (#2068).
- Add missing `pragma once` guards to multiple headers under `caf/net/ssl/`.
- Fix the behavior of `use_certificate_file_if` and `use_private_key_file_if`.
  Both functions did not leave the `caf::net::ssl::context` unchanged if one of
  the arguments was invalid but instead applied the invalid arguments to the
  context regardless, resulting in an OpenSSL error.
- Fix a bug in the HTTP parser that could cause the parser to try parsing the
  payload as a new request.
- Fix a startup issue when configuring Prometheus export on `caf.net` (#2060).
  This bug caused the Prometheus server to never start up unless starting at
  least one other asynchronous server or client using the `caf.net` API.
- Fix a bug in the URI parser that could crash the application when parsing an
  URI with a percent-encoded character at the end of the string (#2080).
- Fix parsing of HTTP request headers that do not use the absolute path syntax
  in the first line (#2074).
- Optimize templates for compile-time checks used by typed behaviors. This
  drastically reduces memory usage during compilation and avoids OOM errors when
  spawning typed actors with a large number of message handlers (#1970).
- BDD outlines now properly handle multiple `WHEN` blocks in a single
  scenario (#1776).
- Fix build issues on Clang 20 when building in C++20 mode (#2092).

## [1.0.2] - 2024-10-30

### Changed

- Tests, scenarios and outlines are now automatically put into the anonymous
  namespace to avoid name clashes with other tests. This removes the need for
  users to manually put their tests into an anonymous namespace.
- The `SUITE` macro of the unit test framework can now be used multiple times in
  a single compilation unit.

### Fixed

- When using the HTTP client API, the client now properly closes the connection
  after receiving a response even if the server would keep the connection open.
- When using the WebSocket client API, the socket could close prematurely when
  leaving `main` right after setting up the connection, even when starting an
  actor in `start`. This was due to CAF not holding onto a strong reference to
  the connection object (and thus the actor) at all times (#1918).
- When using log statements in unit tests, e.g. `log::test::debug`, the output
  will now be rendered by default even when not using the deterministic fixture.
- Registering a custom option of type `size_t` will no longer print
  `<dictionary>` as type hint in the `--help` output. Instead, CAF will print
  either `uint32_t` or `uint64_t`, depending on the platform.
- Fix handling of unicode escaping (e.g. `\u00E4`) in the JSON parser (#1937).

## [1.0.1] - 2024-07-23

### Fixed

- Fix a compiler error when using `spawn_client` on the I/O middleman (#1900).
- An unfortunate bug prevented the auto-detection of `std::format` when building
  CAF with C++20 or later. This bug has been fixed, alongside issues with the
  actual `std::format`-based implementation. However, since selecting a
  different backend for `println` and the log output generation breaks the ABI,
  we have decided to ship the `std::format`-based implementation only as opt-in
  at this point. Users can enable it by setting the CMake option
  `CAF_USE_STD_FORMAT`.
- Fix cleanup in the consumer adapter. This component connects actors to SPSC
  buffers. If the SPSC buffer was closed by the producer, the consumer adapter
  failed to properly dispose pending actions.
- Fix a `nullptr`-dereference in `scheduled_actor::run_actions` if a delayed
  action calls `self->quit()` (#1920).

### Changed

- When disposing a connection acceptor, CAF no longer generates a log event with
  severity `error`. Instead, it will log the event with severity `debug`.
- The `http::router` member function `shutdown` has been deprecated and renamed to
  `abort_and_shutdown` to better reflect its functionality.

## [1.0.0] - 2024-06-26

### Added

- The actor system now offers a `println` convenience function for printing to
  the console. When building CAF with C++20 enabled, the function uses
  `std::format` internally. Otherwise, it falls back to the compatibility layer
  with the same syntax. The function also recognizes `inspect` overloads for
  custom types. Any printing done by this function is thread-safe. The function
  is available on actors in order to allow `self->println("...")`.
- Actors have a new `monitor` member function that takes an actor handle and a
  callback. The callback will run when the monitored actor terminates (in the
  context of the monitoring actor). The function returns a `monitorable` object
  that can be used to cancel the monitoring. This mechanism replaces the old
  approach that relied on `down_msg` handlers in event-based actors (nothing
  changes for blocking actors).
- Event-based actors can now set an idle timeout via `set_idle_handler`. The
  timeout fires when the actor receives no messages for a specified duration.
  This new feature replaces the `after(...) >> ...` syntax and allows actors to
  specify what kind of reference CAF will hold to that actor while it is waiting
  for the timeout (strong or weak) and whether to trigger the timeout once or
  repeatedly.
- New flow operators: `buffer`, `sample`, `start_with`,
  `on_backpressure_buffer`, `on_error_return`, `on_error_return_item`, and
  `on_error_complete`.
- The unit test framework now offers the new utility (template) class
  `caf::test::approx` for approximate comparisons.

### Fixed

- Fix building CAF with shared libraries (DLLs) enabled on Windows (#1715).
- The `actor_from_state` utility now evaluates spawn options such as `linked`
  (#1771). Previously, passing this option to `actor_from_state` resulted in a
  compiler error.
- Sending a message to an already terminated actor from a `function_view` now
  properly reports an error (#1801).
- URIs now support support username and password in the user-info sub-component
  (#1814). Consequently, the `userinfo` field of the URI class now has two
  member variables: `name` and (an optional) `password`. Further, the `userinfo`
  field is now optional in order to differentiate between an empty user-info and
  no user-info at all.
- The parser for reading JSON and configuration files now properly handles
  Windows-style line endings (#1850).
- Calling `force_utc` on a `caf::chrono::datetime` object now properly applies
  the UTC offset. Previously, the function would shift the time into the wrong
  direction (#1860).
- Fix a regression in the work-stealing scheduler that prevented workers from
  stealing work from other workers in the relaxed polling state (#1866).
- Fix handling of integer or boolean values as keys as well as lists as values
  in dictionaries when using the `json_builder`.
- Calling `caf::chrono::datetime::to_local_time` will now properly interpret the
  stored time as local time if no UTC offset is present.

### Removed

- The obsolete CAF types `caf::string_view`, `caf::byte`, `caf::optional`,
  `caf::replies_to`, and `caf::flow::item_publisher`.
- The obsolete `operator*` for "combining" two actor handles.
- All `to_stream` and `to_typed_stream` member functions on actors (they are
  available on `caf::flow::observable` directly).
- The `group` API has been removed entirely.
- The experimental APIs for actor profiling and inserting tracing data have been
  removed. Neither API has a clear use case at the moment and since we have not
  received any feedback on either API, we have decided to remove them to
  simplify the code base.
- The `actor_system_config` no longer contains special member variables for the
  OpenSSL module. The module now uses the regular configuration system.
- The `caf-run` tool no longer ships with CAF. The tool has not been maintained
  for a long time, has never been thoroughly tested, and has no documentation.
- The `actor_system_config` no longer contains the `logger_factory` setter. We
  might reintroduce this feature in the future, but we think the new `logger`
  interface class is not yet stable enough to expose it to users and to allow
  custom logger implementations.


### Changed

- When using the caf-net module, users may enable Prometheus metric export by
  setting the configuration option `caf.net.prometheus-http`. The option has the
  following fields: `port`, `address`, `tls.key-file`, and `tls.cert-file`. When
  setting the TLS options, the server will use HTTPS instead of HTTP.
- Sending messages from cleanup code (e.g., the destructor of a state class) is
  now safe. Previously, doing so could cause undefined behavior by forming a
  strong reference to a destroyed actor.
- Actors will now always send an error message if an incoming message triggered
  an unhandled exception. Previously, CAF would only send an error message if
  the incoming message was a request (#1684).
- Stateful actors now provide a getter function `state()` instead of declaring a
  public `state` member variable. This change enables more flexibility in the
  implementation for future CAF versions.
- Passing a class to `spawn_inactive` is now optional and defaults to
  `event_based_actor`. The next major release will remove the class parameter
  altogether.
- Event-based actors can now handle types like `exit_msg` and `error` in their
  regular behavior.
- The `check_eq` and `require_eq` functions in the unit test framework now
  prohibit comparing floating-point numbers with `==`. Instead, users should use
  new `approx` utility class.
- The member functions `send`, `scheduled_send`, `delayed_send`, `request` and
  `delegate` are deprecated in favor of the new `mail` API.
- The free functions `anon_send`, `delayed_anon_send`, `scheduled_anon_send` are
  deprecated in favor of the new `anon_mail` API.

### Deprecated

- Using `spawn_inactive` now emits a deprecation warning when passing a class
  other than `event_based_actor`.
- The experimental `actor_pool` API has been deprecated. The API has not seen
  much use and is too cumbersome.
- The printing interface via `aout` has been replaced by the new `println`
  function. The old interface is now deprecated and will be removed in the next
  major release.
- Calling `monitor` with a single argument is now deprecated for event-based
  actors. Users should always provide a callback as the second argument. Note
  that nothing changes for blocking actors. They still call `monitor` and then
  receive a `down_msg` in their mailbox.
- The function `set_down_handler` is deprecated for the same reasons as
  `monitor`: please use the new `monitor` API with a callback instead.
- The spawn flag `monitored` is deprecated as well and users should call
  `monitor` directly instead.
- Constructing a behavior with `after(...) >> ...` has been deprecated in favor
  of the new `set_idle_handler` function. Note that blocking actors may still
  pass a timeout via `after(...)` to `receive` functions. The deprecation only
  targets event-based actors.
- The use case for `function_view` is covered by the new feature on blocking
  actors that allows calling `receive` with no arguments. Hence, `function_view`
  becomes obsolete and is deprecated.
- The `set_default_handler` member function on event-based actors is now
  deprecated. Instead, users should use a handler for `message` in their
  behavior as a catch-all. For skipping messages, CAF now includes a new
  `mail_cache` class that allows explicitly stashing messages for later
  processing.
- Special-purpose handlers for messages like `exit_msg` and `error` are now
  deprecated. Instead, users should handle these messages in their regular
  behavior.
- The legacy testing framework in `caf/test/unit_test.hpp` is now deprecated and
  the header (as well as headers that build on top it such as
  `caf/test/dsl.hpp`) will be removed in the next major release. Users should
  migrate to the new testing framework.

## [0.19.5] - 2024-01-08

### Added

- An `observable` that runs on an actor can now be converted to a `stream` or
  `typed_stream` directly by calling `to_stream` or `to_typed_stream` on it.
- New `caf::async` API to read text and binary files asynchronously in a
  separate thread. The contents of the files are consumed as flows (#1573).
- The class `caf::unordered_flat_map` now has the `contains` and
  `insert_or_assign` member functions.
- CAF now supports setting custom configuration options via environment
  variables. The new priority order is: CLI arguments, environment variables,
  configuration files, and default values. The environment variable name is
  the full name of the option in uppercase, with all non-alphanumeric
  characters replaced by underscores. For example, the environment variable
  `FOO_BAR` sets the option `foo.bar`. Users may also override the default
  name by putting the environment name after the short names, separated by a
  comma. For example, `opt_group{custom_options_, "foo"}.add("bar,b,MY_BAR")`
  overrides the default environment variable name `FOO_BAR` with `MY_BAR`.
- The formatting functions from `caf/chrono.hpp` now support precision for the
  fractional part of the seconds and an option to print with a fixed number of
  digits.
- The new class `caf::chunk` represents an immutable sequence of bytes with a
  fixed size. Unlike `std::span`, a `chunk` owns its data and can be (cheaply)
  copied and moved.
- Users can now convert state classes with a `make_behavior` member function
  into a "function-based actor" via the new `actor_from_state` utility. For
  example, `sys.spawn(caf::actor_from_state<my_state>, args...)` creates a new
  actor that initializes its state with `my_state{args...}` and then calls
  `make_behavior()` on the state object to obtain the initial behavior.
- The `aout` utility received a `println` member function that adds a formatted
  line to the output stream. The function uses the same formatting backend as
  the logging API.

### Fixed

- The class `caf::test::outline` is now properly exported from the test module.
  This fixes builds with dynamic linking against `libcaf_test`.
- Fix a crash with the new deterministic test fixture when cleaning up actors
  with stashed messages (#1589).
- When using `request(...).await(...)`, the actor no longer suspends handling of
  system messages while waiting for the response (#1584).
- Fix compiler errors and warnings for GCC 13 in C++23 mode (#1583).
- Fix encoding of chunk size in chunked HTTP responses (#1587).
- Fix leak when using `spawn_inactive` and not launching the actor explicitly
  (#1597).
- Fix a minor bug in the deserialization of messages that caused CAF to allocate
  more storage than necessary (#1614).
- Add missing `const` to `publisher<T>::observe_on`.
- All `observable` implementations now properly call `on_subscribe` on their
  subscriber before calling `on_error`.
- The function `config_value::parse` now properly handles leading and trailing
  whitespaces.
- Comparing two  `caf::unordered_flat_map` previously relied on the order of
  elements in the map and thus could result in false negatives. The new
  implementation is correct and no longer relies on the order of elements.
- When using `--dump-config`, CAF now properly renders nested dictionaries.
  Previously, dictionaries in lists missed surrounding braces.
- CAF now parses `foo.bar = 42` in a config file as `foo { bar = 42 }`, just as
  it does for CLI arguments.
- Fix shutdown logic for actors with open streams. This resolves an issue where
  actors would not terminate correctly after receiving an exit message (#1657).
- Fix compilation error on MSVC when building `caf_test` with shared libraries
  enabled (#1669).
- Calling `delay_for_fn` on a flow coordinator now returns a `disposable` in
  order to be consistent with `delay_for` and `delay_until`.
- Calling `dispose` on a server (e.g. an HTTP server) now properly closes all
  open connections.
- Fix static assert in `expected` when calling `transform` on an rvalue with a
  function object that only accepts an rvalue.
- The function `caf::net::make_pipe` no longer closes read/write channels of the
  connected socket pair on Windows. This fixes a bug where the pipe would close
  after two minutes of inactivity.

### Changed

- Calling `to_string` on any of CAF's enum types now represents the enum value
  using the short name instead of the fully qualified name. For example,
  `to_string(sec::none)` now returns `"none"` instead of `"caf::sec::none"`.
  Accordingly, `from_string` now accepts the short name (in additional to the
  fully qualified name).
- Log format strings no longer support `%C`. CAF still recognizes this option
  but it will always print `null`.
- The function `caf::telemetry::counter::inc` now allows passing 0 as an
  argument. Previously, passing 0 triggered an assertion when building CAF with
  runtime checks enabled.
- Calling `dispose` on a flow subscription now calls `on_error(sec::disposed)`
  on the observer. Previously, CAF would simply call `on_complete()` on the
  observer, making it impossible to distinguish between a normal completion and
  disposal.
- The `caf::logger` received a complete overhaul and became an interface class.
  By turning the class into an interface, users can now install custom logger
  implementations. CAF uses the previous implementation as the default logger if
  no custom logger is configured. To install a logger, users can call
  `cfg.logger_factory(my_logger_factory)` on the `actor_system_config` before
  constructing the `actor_system`. The logger factory is a function object with
  signature `caf::intrusive_ptr<caf::logger>(caf::actor_system&)`. Furthermore,
  log messages are now formatted using `std::format` when compiling CAF with
  C++20 or later. Otherwise, CAF will fall back to a minimal formatting
  implementation with compatible syntax. The logging API will also automatically
  convert any type with a suitable `inspect` overload to a string if the type is
  not recognized by `format`.

### Deprecated

- Calling `to_stream` or `to_typed_stream` on an actor is now deprecated. Simply
  call `to_stream` or `to_typed_stream` directly on the `observable` instead.

### Removed

- The implementation of `operator<` for `caf::unordered_flat_map` was broken and
  relied on the order of elements in the map. We have removed it, since it has
  never worked correctly and a correct implementation would be too expensive.

## [0.19.4] - 2023-09-29

### Fixed

- Stream batches are now properly serialized and deserialized when subscribing
  to a stream from a remote node (#1566).

## [0.19.3] - 2023-09-20

### Added

- The class `caf::telemetry::label` now has a new `compare` overload that
  accepts a `caf::telemetry::label_view` to make the interface of the both
  classes symmetrical.
- The template class `caf::dictionary` now has new member functions for erasing
  elements.
- The CLI argument parser now supports a space separator when using long
  argument names, e.g., `--foo bar`. This is in addition to the existing
  `--foo=bar` syntax.
- The functions `make_message` and `make_error` now support `std::string_view`
  as input and automatically convert it to `std::string`.
- To make it easier to set up asynchronous flows, CAF now provides a new class:
  `caf::async::publisher`. Any observable can be transformed into a publisher by
  calling `to_publisher`. The publisher can then be used to subscribe to the
  observable from other actors or threads. The publisher has only a single
  member function: `observe_on`. It converts the publisher back into an
  observable. This new abstraction allows users to set up asynchronous flows
  without having to manually deal with SPSC buffers.
- The flow API received additional operators: `first`, `last`, `take_last`,
  `skip_last`, `element_at`, and `ignore_elements`.

### Changed

- When using CAF to parse CLI arguments, the output of `--help` now includes all
  user-defined options. Previously, only options in the global category or
  options with a short name were included. Only CAF options are now excluded
  from the output. They will still be included in the output of `--long-help`.
- The output of `--dump-config` now only contains CAF options from loaded
  modules. Previously, it also included options from modules that were not
  loaded.
- We renamed `caf::flow::item_publisher` to `caf::flow::multicaster` to better
  reflect its purpose and to avoid confusion with the new
  `caf::async::publisher`.
- When failing to deserialize a request, the sender will receive an error of
  kind `sec::malformed_message`.
- When implementing custom protocol layers that sit on top of an octet stream,
  the `delta` byte span passed to `consume` now resets whenever returning a
  positive value from `consume`.
- When constructing a `behavior` or `message_handler`, callbacks that take a
  `message` argument are now treated as catch-all handlers.
- When creating a message with a non-existing type ID, CAF now prints a
  human-readable error message and calls `abort` instead of crashing the
  application.

### Fixed

- Fix build errors with exceptions disabled.
- Fix a regression in `--dump-config` that caused CAF applications to emit
  malformed output.
- Fix handling of WebSocket frames that are exactly on the 65535 byte limit.
- Fix crash when using a fallback value for optional values (#1427).
- Using `take(0)` on an observable now properly creates an observable that calls
  `on_complete` on its subscriber on the first activity of the source
  observable. Previously, the created observable would never reach its threshold
  and attempt to buffer all values indefinitely.
- The comparison operator of `intrusive_ptr` no longer accidentally creates new
  `intrusive_ptr` instances when comparing to raw pointers.
- Fix function object lifetimes in actions. This bug caused CAF to hold onto a
  strong reference to actors that canceled a timeout until the timeout expired.
  This could lead to actors being kept alive longer than necessary (#698).
- Key lookups in `caf::net::http::request_header` are now case-insensitive, as
  required by the HTTP specification. Further, `field_at` is now a `const`
  member function (#1554).

## [0.19.2] - 2023-06-13

### Changed

- Install CAF tools to `${CMAKE_INSTALL_BINDIR}` to make packaging easier.
- The OpenSSL module no longer hard-codes calls to `SSL_CTX_set_cipher_list` in
  order to use the system settings by default. Users can provide a custom cipher
  list by providing a value for the configuration option
  `caf.openssl.cipher-list`. To restore the previous behavior, set this
  parameter to `HIGH:!aNULL:!MD5` when running with a certificate and
  `AECDH-AES256-SHA@SECLEVEL=0` otherwise (or without `@SECLEVEL=0` for older
  versions of OpenSSL). Please note that these lists are *not* recommended as
  safe defaults, which is why we are no longer setting these values.

### Fixed

- Add missing initialization code for the new caf-net module when using the
  `CAF_MAIN` macro. This fixes the `WSANOTINITIALISED` error on Windows (#1409).
- The WebSocket implementation now properly re-assembles fragmented frames.
  Previously, a bug in the framing protocol implementation caused CAF to sever
  the connection when encountering continuation frames (#1417).

### Added

- Add new utilities in `caf::chrono` for making it easier to handle ISO 8601
  timestamps. The new function `std::chrono::to_string` converts system time to
  an ISO timestamp. For reading an ISO timestamp, CAF now provides the class
  `caf::chrono::datetime`. It can parse ISO-formatted strings via `parse` (or
  `datetime::from_string`) and convert them to a local representation via
  `to_local_time`. Please refer to the class documentation for more details.

## [0.19.1] - 2023-05-01

### Added

- The class `json_value` can now hold unsigned 64-bit integer values. This
  allows it to store values that would otherwise overflow a signed integer.
  Values that can be represented in both integer types will return `true` for
  `is_integer()` as well as for the new `is_unsigned()` function. Users can
  obtain the stored value as `uint64_t` via `to_unsigned()`.

### Changed

- With the addition of the unsigned type to `json_value`, there is now a new
  edge case where `is_number()` returns `true` but neither `is_integer()` nor
  `is_double()` return `true`: integer values larger than `INT64_MAX` will only
  return true for `is_unsigned()`.

### Fixed

- Fix flow setup for servers that use `web_socket::with`. This bug caused
  servers to immediately abort incoming connection (#1402).
- Make sure that a protocol stack ships pending data before closing a socket.
  This bug prevented clients from receiving error messages from servers if the
  server shuts down immediately after writing the message.

## [0.19.0] - 2023-04-17

### Added

- The new classes `json_value`, `json_array` and `json_object` allow working
  with JSON inputs directly. Actors can also pass around JSON values safely.
- Futures can now convert to observable values for making it easier to process
  asynchronous results with data flows.
- Add new `*_weak` variants of `scheduled_actor::run_{delayed, scheduled}`.
  These functions add no reference count to their actor, allowing it to become
  unreachable if other actors no longer reference it.
- Typed actors that use a `typed_actor_pointer` can now access the
  `run_{delayed,scheduled}` member functions.
- Scheduled and delayed sends now return a disposable (#1362).
- Typed response handles received support for converting them to observable or
  single objects.
- Typed actors that use the type-erased pointer-view type received access to the
  new flow API functions (e.g., `make_observable`).
- Not initializing the meta objects table now prints a diagnosis message before
  aborting the program. Previously, the application would usually just crash due
  to a `nullptr`-access inside some CAF function.
- The class `expected` now implements the monadic member functions from C++23
  `std::expected` as well as `value_or`.

### Changed

- After collecting experience and feedback on the new HTTP and WebSocket APIs
  introduced with 0.19.0-rc.1, we decided to completely overhaul the
  user-facing, high-level APIs. Please consult the manual for the new DSL to
  start servers.

### Fixed

- When exporting metrics to Prometheus, CAF now normalizes label names to meet
  the Prometheus name requirements, e.g., `label-1` becomes `label_1` (#1386).
- The SPSC buffer now makes sure that subscribers get informed of a producer has
  already left before the subscriber appeared and vice versa. This fixes a race
  on the buffer that could cause indefinite hanging of an application.
- Fused stages now properly forward errors during the initial subscription to
  their observer.
- The `fan_out_request` request now properly deals with actor handles that
  respond with `void` (#1369).
- Fix subscription and event handling in flow buffer operator.
- The `mcast` and `ucast` operators now stop calling `on_next` immediately when
  disposed.
- Actors no longer terminate despite having open streams (#1377).
- Actors reading from external sources such as SPSC buffers via a local flow
  could end up in a long-running read loop. To avoid potentially starving other
  actors or activities, scheduled actors now limit the amount of actions that
  may run in one iteration (#1364).
- Destroying a consumer or producer resource before opening it lead to a stall
  of the consumer / producer. The buffer now keeps track of whether `close` or
  `abort` were called prior to consumers or producers attaching.
- The function `caf::net::make_tcp_accept_socket` now handles passing `0.0.0.0`
  correctly by opening the socket in IPv4 mode. Passing an empty bind address
  now defaults to `INADDR6_ANY` (but allowing IPv4 clients) with `INADDR_ANY` as
  fallback in case opening the socket in IPv6 mode failed.
- Add missing includes that prevented CAF from compiling on GCC 13.
- Fix AddressSanitizer and LeakSanitizer findings in some flow operators.

### Deprecated

- All member functions from `caf::expected` that have no equivalent in
  `std::expected` are now deprecated. Further, `caf::expected<unit_t>` as well
  as constructing from `unit_t` are deprecated as well. The reasoning behind
  this decision is that `caf::expected` should eventually become an alias for
  `std::expected<T, caf::error>`.

## [0.19.0-rc.1] - 2022-10-31

### Added

- CAF now ships an all-new "flow API". This allows users to express data flows
  at a high level of abstraction with a ReactiveX-style interface. Please refer
  to new examples and the documentation for more details, as this is a large
  addition that we cannot cover in-depth here.
- CAF has received a new module: `caf.net`. This module enables CAF applications
  to interface with network protocols more directly than `caf.io`. The new
  module contains many low-level building blocks for implementing bindings to
  network protocols. However, CAF also ships ready-to-use, high-level APIs for
  WebSocket and HTTP. Please have a look at our new examples that showcase the
  new APIs!
- To complement the flow API as well as the new networking module, CAF also
  received a new set of `async` building blocks. Most notably, this includes
  asynchronous buffers for the flow API and futures / promises that enable the
  new HTTP request API. We plan on making these building blocks more general in
  the future for supporting a wider range of use cases.
- JSON inspectors now allow users to use a custom `type_id_mapper` to generate
  and parse JSON text that uses different names for the types than the C++ API.

### Fixed

- Passing a response promise to a run-delayed continuation could result in a
  heap-use-after-free if the actor terminates before the action runs. The
  destructor of the promise now checks for this case.
- Accessing URI fields now always returns the normalized string.
- Module options (e.g. for the `middleman`) now show up in `--long-help` output.
- Fix undefined behavior in the Qt group chat example (#1336).
- The `..._instance` convenience functions on the registry metric now properly
  support `double` metrics and histograms.
- The spinlock-based work-stealing implementation had severe performance issues
  on Windows in some cases. We have switched to a regular, mutex-based approach
  to avoid performance degradations. The new implementation also uses the
  mutexes for interruptible waiting on the work queues, which improves the
  responsiveness of the actor system (#1343).

### Changed

- Remote spawning of actors is no longer considered experimental.
- The output of `--dump-config` now prints valid config file syntax.
- When starting a new thread via CAF, the thread hooks API now receives an
  additional tag that identifies the component responsible for launching the new
  thread.
- Response promises now hold a strong reference to their parent actor to avoid
  `broken_promise` errors in some (legitimate) edge cases (#1361).
- The old, experimental `stream` API in CAF has been replaced by a new API that
  is based on the new flow API.

### Deprecated

- The obsolete meta-programming utilities `replies_to` and `reacts_to` no longer
  serve any purpose and are thus deprecated.
- The types `caf::byte`, `caf::optional` and `caf::string_view` became obsolete
  after switching to C++17. Consequently, these types are now deprecated in
  favor of their standard library counterpart.
- The group-based pub/sub mechanism never fit nicely into the typed messaging
  API and the fact that group messages use the regular mailbox makes it hard to
  separate regular communication from multi-cast messages. Hence, we decided to
  drop the group API and instead focus on the new flows and streams that can
  replace group-communication in many use cases.
- The "actor-composition operator" was added as a means to enable the first
  experimental streaming API. With that gone, there's no justification to keep
  this feature. While it has some neat niche-applications, the prevent some
  optimization we would like to apply to the messaging layer. Hence, we will
  remove this feature without a replacement.

### Removed

- The template type `caf::variant` also became obsolete when switching to C++17.
  Unfortunately, the implementation was not as standalone as its deprecated
  companions and some of the free functions like `holds_alternative` were too
  greedy and did not play nicely with ADL when using `std::variant` in the same
  code base. Since fixing `caf::variant` does not seem to be worth the time
  investment, we remove this type without a deprecation cycle.

## [0.18.7] - 2023-02-08

### Fixed

- The JSON parser no longer chokes when encountering `null` as last value before
  the closing parenthesis.
- The JSON reader now automatically widens integers to doubles as necessary.
- Parsing deeply nested JSON inputs no longer produces a stack overflow.
  Instead, the parser rejects any JSON with too many nesting levels.
- The `fan_out_request` request now properly deals with actor handles that
  respond with `void` (#1369). Note: back-ported fix from 0.19.

## [0.18.6] - 2022-03-24

### Added

- When adding CAF with exceptions enabled (default), the unit test framework now
  offers new check macros:
  - `CAF_CHECK_NOTHROW(expr)`
  - `CAF_CHECK_THROWS_AS(expr, type)`
  - `CAF_CHECK_THROWS_WITH(expr, str)`
  - `CAF_CHECK_THROWS_WITH_AS(expr, str, type)`

### Fixed

- The DSL function `run_until` miscounted the number of executed events, also
  causing `run_once` to report a wrong value. Both functions now return the
  correct result.
- Using `allow(...).with(...)` in unit tests without a matching message crashed
  the program. By adding a missing NULL-check, `allow` is now always safe to
  use.
- Passing a response promise to a run-delayed continuation could result in a
  heap-use-after-free if the actor terminates before the action runs. The
  destructor of the promise now checks for this case.
- Fix OpenSSL 3.0 warnings when building the OpenSSL module by switching to
  newer EC-curve API.
- When working with settings, `put`, `put_missing`, `get_if`, etc. now
  gracefully handle the `global` category when explicitly using it.
- Messages created from a `message_builder` did not call the destructors for
  their values, potentially causing memory leaks (#1321).

### Changed

- Since support of Qt 5 expired, we have ported the Qt examples to version 6.
  Hence, building the Qt examples now requires Qt in version 6.
- When compiling CAF with exceptions enabled (default), `REQUIRE*` macros,
  `expect` and `disallow` no longer call `abort()`. Instead, they throw an
  exception that only stops the current test instead of stopping the entire test
  program.
- Reporting of several unit test macros has been improved to show correct line
  numbers and provide better diagnostic of test errors.

## [0.18.5] - 2021-07-16

### Fixed

- 0.18.4 introduced a potential crash when using the OpenSSL module and
  encountering `SSL_ERROR_WANT_READ`. The crash manifested if CAF resumed a
  write operation but failed to fully reset its state. The state management (and
  consequently the crash) has been fixed.
- CAF now clears the actor registry before calling the destructors of loaded
  modules. This fixes undefined behavior that could occur in rare cases where
  actor cleanup code could run after loaded modules had been destroyed.

## [0.18.4] - 2021-07-07

### Added

- The new class `caf::telemetry::importer::process` allows users to get access
  to process metrics even when not configuring CAF to export metrics to
  Prometheus via HTTP.

### Changed

- Message views now perform the type-check in their constructor. With this
  change, the `make_*` utility functions are no longer mandatory and users may
  instead simply construct the view directly.

### Fixed

- Printing a `config_value` that contains a zero duration `timespan` now
  properly prints `0s` instead of `1s` (#1262). This bug most notably showed up
  when setting a `timespan` parameter such as `caf.middleman.heartbeat-interval`
  via config file or CLI to `0s` and then printing the config parameter, e.g.,
  via `--dump-config`.
- Blocking actors now release their private thread before decrementing the
  running-actors count to resolve a race condition during system shutdown that
  could result in the system hanging (#1266).
- When using the OpenSSL module, CAF could run into a state where the SSL layer
  wants to read data while CAF is trying to send data. In this case, CAF did not
  properly back off, causing high CPU load due to spinning and in some scenarios
  never recovering. This issue has been resolved by properly handling
  `SSL_ERROR_WANT_READ` on the transport (#1060).
- Scheduled actors now accept default handlers for down messages etc. with
  non-const apply operator such as lambda expressions declared as `mutable`.

### Removed

- Dropped three obsolete (and broken) macros in the `unit_test.hpp` header:
  `CAF_CHECK_FAILED`, `CAF_CHECK_FAIL` and `CAF_CHECK_PASSED`.

## [0.18.3] - 2021-05-21

### Added

- The `actor_system_config` now has an additional member called
  `config_file_path_alternatives`. With this, users can configure fallback paths
  for locating a configuration file. For example, an application `my-app` on a
  UNIX-like system could set `config_file_path` to `my-app.conf` and then add
  `/etc/my-app.conf` to `config_file_path_alternatives` in order to follow the
  common practice of looking into the current directory first before looking for
  a system-wide configuration file.

### Changed

- Counters in histogram buckets are now always integers, independently on the
  value type of the histogram. Buckets can never increase by fractional values.

### Deprecated

- All `parse` function overloads in `actor_system_config` that took a custom
  configuration file path as argument were deprecated in favor of consistently
  asking users to use the `config_file_path` and `config_file_path_alternatives`
  member variables instead

### Fixed

- For types that offer implicit type conversion, trying to construct a
  `result<T>` could result in ambiguity since compilers could construct either
  `T` itself or `expected<T>` for calling a constructor of `result<T>`. To fix
  the ambiguity, `result<T>` now accepts any type that allows constructing a `T`
  internally without requiring a type conversion to `T` as an argument (#1245).
- Fix configuration parameter lookup for the `work-stealing` scheduler policy.
- Applications that expose metrics to Prometheus properly terminate now.

## [0.18.2] - 2021-03-26

### Added

- CAF includes two new inspector types for consuming and generating
  JSON-formatted text: `json_writer` and `json_reader`.

### Changed

- Setter functions for fields may now return either `bool`, `caf::error` or
  `void`. Previously, CAF only allowed `bool`.

### Fixed

- Passing a getter and setter pair to an inspector via `apply` produced a
  compiler error for non-builtin types. The inspection API now recursively
  inspects user-defined types instead, as was the original intend (#1216).
- The handle type `typed_actor` now can construct from a `typed_actor_pointer`.
  This resolves a compiler error when trying to initialize a handle for
  `my_handle` from a self pointer of type `my_handle::pointer_view` (#1218).
- Passing a function reference to the constructor of an actor caused a compiler
  error when building with logging enabled. CAF now properly handles this edge
  case and logs such constructor arguments as `<unprintable>` (#1229).
- The CLI parser did not recognize metrics filters. Hence, passing
  `--caf.metrics-filters.actors.includes=...` to a CAF application resulted in
  an error. The `includes` and `excludes` filters are now consistently handled
  and accepted in config files as well as on the command line (#1238).
- Silence a deprecated-enum-conversion warning for `std::byte` (#1230).
- Fix heap-use-after-free when accessing the meta objects table in applications
  that leave the `main` function while the actor system and its worker threads
  are still running (#1241).
- The testing DSL now properly accounts for the message prioritization of actors
  (suspending regular behavior until receiving the response) when using
  `request.await` (#1232).

## [0.18.1] - 2021-03-19

### Fixed

- Version 0.18.0 introduced a regression on the system parameter
  `caf.middleman.heartbeat-interval` (#1235). We have addressed the issue by
  porting the original fix for CAF 0.17.5 (#1095) to the 0.18 series.

## [0.18.0] - 2021-01-25

### Added

- The enum `caf::sec` received an additional error code: `connection_closed`.
- The new `byte_span` and `const_byte_span` aliases provide convenient
  definitions when working with sequences of bytes.
- The base metrics now include four new histograms for illuminating the I/O
  module: `caf.middleman.inbound-messages-size`,
  `caf.middleman.outbound-messages-size`, `caf.middleman.deserialization-time`
  and `caf.middleman.serialization-time`.
- The macro `CAF_ADD_TYPE_ID` now accepts an optional third parameter for
  allowing users to override the default type name.
- The new function pair `get_as` and `get_or` model type conversions on a
  `config_value`. For example, `get_as<int>(x)` would convert the content of `x`
  to an `int` by either casting numeric values to `int` (with bound checks) or
  trying to parse the input of `x` if it contains a string. The function
  `get_or` already existed for `settings`, but we have added new overloads for
  generalizing the function to `config_value` as well.
- The `typed_response_promise` received additional member functions to mirror
  the interface of the untyped `response_promise`.
- Configuration files now allow dot-separated notation for keys. For example,
  users may write `caf.scheduler.max-threads = 4` instead of the nested form
  `caf { scheduler { max-threads = 4 } }`.

### Deprecated

- The new `get_as` and `get_or` function pair makes type conversions on a
  `config_value` via `get`, `get_if`, etc. obsolete. We will retain the
  STL-style interface for treating a `config_value` as a `variant`-like type.

### Changed

- When using `CAF_MAIN`, CAF now looks for the correct default config file name,
  i.e., `caf-application.conf`.
- Simplify the type inspection API by removing the distinction between
  `apply_object` and `apply_value`. Instead, inspectors only offer `apply` and
  users may now also call `map`, `list`, and `tuple` for unboxing simple wrapper
  types. Furthermore, CAF no longer automatically serializes enumeration types
  using their underlying value because this is fundamentally unsafe.
- CAF no longer parses the input to string options on the command line. For
  example, `my_app '--msg="hello"'` results in CAF storing `"hello"` (including
  the quotes) for the config option `msg`. Previously, CAF tried to parse any
  string input on the command-line that starts with quotes in the same way it
  would parse strings from a config file, leading to very unintuitive results in
  some cases (#1113).
- Response promises now implicitly share their state when copied. Once the
  reference count for the state reaches zero, CAF now produces a
  `broken_promise` error if the actor failed to fulfill the promise by calling
  either `dispatch` or `delegate`.

### Fixed

- Setting an invalid credit policy no longer results in a segfault (#1140).
- Version 0.18.0-rc.1 introduced a regression that prevented CAF from writing
  parameters parsed from configuration files back to variables. The original
  behavior has been restored, i.e., variables synchronize with user input from
  configuration files and CLI arguments (#1145).
- Restore correct functionality of `middleman::remote_lookup` (#1146). This
  fixes a regression introduced in version 0.18.0-rc.1
- Fixed an endless recursion when using the `default_inspector` from `inspect`
  overloads (#1147).
- CAF 0.18 added support for `make_behavior` in state classes. However, CAF
  erroneously picked this member function over running the function body when
  spawning function-based actors (#1149).
- When passing `nullptr` or custom types with implicit conversions to
  `const char*` to `deep_to_string`, CAF could run into a segfault in the former
  case or do unexpected things in the latter case. The stringification inspector
  now matches precisely on pointer types to stop the compiler from doing
  implicit conversions in the first place.
- Building executables that link to CAF on 32-bit Linux versions using GCC
  failed due to undefined references to `__atomic_fetch` symbols. Adding a CMake
  dependency for `caf_core` to libatomic gets executables to compile and link as
  expected (#1153).
- Fixed a regression for remote groups introduced in 0.18.0-rc.1 (#1157).
- CAF 0.18 introduced the option to set different `excluded-components` filters
  for file and console log output. However, CAF rejected all events that matched
  either filter. The new implementation uses the *intersection* of both filters
  to reject log messages immediately (before enqueueing it to the logger's
  queue) and then applies the filters individually when generating file or
  console output.
- Fix memory leaks when deserializing URIs and when detaching the content of
  messages (#1160).
- Fix undefined behavior in `string_view::compare` (#1164).
- Fix undefined behavior when passing `--config-file=` (i.e., without actual
  argument) to CAF applications (#1167).
- Protect against self-assignment in a couple of CAF classes (#1169).
- Skipping high-priority messages resulted in CAF lowering the priority to
  normal. This unintentional demotion has been fixed (#1171).
- Fix undefined behavior in the experimental datagram brokers (#1174).
- Response promises no longer send empty messages in response to asynchronous
  messages.
- `CAF_ADD_TYPE_ID` now works with types that live in namespaces that also exist
  as nested namespace in CAF such as `detail` or `io` (#1195).
- Solved a race condition on detached actors that blocked ordinary shutdown of
  actor systems in some cases (#1196).

## [0.18.0-rc.1] - 2020-09-09

### Added

- The new `fan_out_request` function streamlines fan-out/fan-in work flows (see
  the new example in `examples/message_passing/fan_out_request.cpp` as well as
  the new manual entry). The policy-based design further allows us to support
  more use cases in the future (#932, #964).
- We introduced the lightweight template class `error_code` as an alternative to
  the generic but more heavyweight class `error`. The new error code abstraction
  simply wraps an enumeration type without allowing users to add additional
  context such as error messages. However, whenever such information is
  unneeded, the new class is much more efficient than using `error`.
- Tracing messages in distributed systems is a common practice for monitoring
  and debugging message-based systems. The new `tracing_data` abstraction in CAF
  enables users to augment messages between actors with arbitrary meta data.
  This is an experimental API that requires building CAF with the CMake option
  `CAF_ENABLE_ACTOR_PROFILER` (#981).
- Add compact `from..to..step` list notation in configuration files. For
  example, `[1..3]` expands to `[1, 2, 3]` and `[4..-4..-2]` expands to
  `[4, 2, 0, -2, -4]` (#999).
- Allow config keys to start with numbers (#1014).
- The `fan_out_request` function got an additional policy for picking just the
  fist result: `select_any` (#1012).
- Run-time type information in CAF now uses 16-bit type IDs. Users can assign
  this ID by specializing `type_id` manually (not recommended) or use the new
  API for automatically assigning ascending IDs inside `CAF_BEGIN_TYPE_ID_BLOCK`
  and `CAF_END_TYPE_ID_BLOCK` code blocks.
- The new typed view types `typed_message_view` and `const_typed_message_view`
  make working with `message` easier by providing a `std::tuple`-like interface
  (#1034).
- The class `exit_msg` finally got its missing `operator==` (#1039).
- The class `node_id` received an overload for `parse` to allow users to convert
  the output of `to_string` back to the original ID (#1058).
- Actors can now `monitor` and `demonitor` CAF nodes (#1042). Monitoring a CAF
  node causes the actor system to send a `node_down_msg` to the observer when
  losing connection to the monitored node.
- In preparation of potential future API additions/changes, CAF now includes an
  RFC4122-compliant `uuid` class.
- The new trait class `is_error_code_enum` allows users to enable conversion of
  custom error code enums to `error` and `error_code`.
- CAF now enables users to tap into internal CAF metrics as well as adding their
  own instrumentation! Since this addition is too large to cover in a changelog
  entry, please have a look at the new *Metrics* Section of the manual to learn
  more.

### Deprecated

- The `to_string` output for `error` now renders the error code enum by default.
  This renders the member functions `actor_system::render` and
  `actor_system_config::render` obsolete.
- Actors that die due to an unhandled exception now use `sec::runtime_error`
  consistently. This makes `exit_reason::unhandled_exception` obsolete.

### Changed

- CAF now requires C++17 to build.
- On UNIX, CAF now uses *visibility hidden* by default. All API functions and
  types that form the ABI are explicitly exported using module-specific macros.
  On Windows, this change finally enables building native DLL files.
- We switched our coding style to the C++17 nested namespace syntax.
- CAF used to generate the same node ID when running on the same machine and
  only differentiates actors systems by their process ID. When running CAF
  instances in a container, this process ID is most likely the same for each
  run. This means two containers can produce the same node ID and thus
  equivalent actor IDs. In order to make it easier to use CAF in a containerized
  environment, we now generate unique (random) node IDs (#970).
- We did a complete redesign of all things serialization. The central class
  `data_processor` got removed. The two classes for binary serialization no
  longer extend the generic interfaces `serializer` and `deserializer` in order
  to avoid the overhead of dynamic dispatching as well as the runtime cost of
  `error` return values. This set of changes leads so some code duplication,
  because many CAF types now accept a generic `(de)serializer` as well as a
  `binary_(de)serializer` but significantly boosts performance in the hot code
  paths of CAF (#975).
- With C++17, we no longer support compilers without support for `thread_local`.
  Consequently, we removed all workarounds and switched to the C++ keyword
  (#996).
- Our manual now uses `reStructuredText` instead of `LaTeX`. We hope this makes
  extending the manual easier and lowers the barrier to entry for new
  contributors.
- A `stateful_actor` now forwards excess arguments to the `State` rather than to
  the `Base`. This enables states with non-default constructors. When using
  `stateful_actor<State>` as pointer type in function-based actors, nothing
  changes (i.e. the new API is backwards compatible for this case). However,
  calling `spawn<stateful_actor<State>>(xs...)` now initializes the `State` with
  the argument pack `xs...` (plus optionally a `self` pointer as first
  argument). Furthermore, the state class can now provide a `make_behavior`
  member function to initialize the actor (this has no effect for function-based
  actors).
- In order to stay more consistent with naming conventions of the standard
  library, we have renamed some values of the `pec` enumeration:
  + `illegal_escape_sequence` => `invalid_escape_sequence`
  + `illegal_argument` => `invalid_argument`
  + `illegal_category` => `invalid_category`
- CAF no longer automagically flattens `tuple`, `optional`, or `expected` when
  returning these types from message handlers. Users can simply replace
  `std::tuple<A, B, C>` with `caf::result<A, B, C>` for returning more than one
  value from a message handler.
- A `caf::result` can no longer represent `skip`. Whether a message gets skipped
  or not is now only for the default handler to decide. Consequently, default
  handlers now return `skippable_result` instead of `result<message>`. A
  skippable result is a variant over `delegated<message>`, `message`, `error`,
  or `skip_t`. The only good use case for message handlers that skip a message
  in their body was in typed actors for getting around the limitation that a
  typed behavior always must provide all message handlers (typed behavior assume
  a complete implementation of the interface). This use case received direct
  support: constructing a typed behavior with `partial_behavior_init` as first
  argument suppresses the check for completeness.
- In order to reduce complexity of typed actors, CAF defines interfaces as a set
  of function signatures rather than using custom metaprogramming facilities.
  Function signatures *must* always wrap the return type in a `result<T>`. For
  example: `typed_actor<result<double>(double)>`. We have reimplemented the
  metaprogramming facilities `racts_to<...>` and `replies_to<...>::with<...>`
  as an alternative way of writing the function signature.
- All parsing functions in `actor_system_config` that take an input stream
  exclusively use the new configuration syntax (please consult the manual for
  details and examples for the configuration syntax).
- The returned string of `name()` must not change during the lifetime of an
  actor. Hence, `stateful_actor` now only considers static `name` members in its
  `State` for overriding this function. CAF always assumed names belonging to
  *types*, but did not enforce it because the name was only used for logging.
  Since the new metrics use this name for filtering now, we enforce static names
  in order to help avoid hard-to-find issues with the filtering mechanism.
- The type inspection API received a complete overhaul. The new DSL for writing
  `inspect` functions exposes the entire structure of an object to CAF. This
  enables inspectors to read and write a wider range of data formats. In
  particular human-readable, structured data such as configuration files, JSON,
  XML, etc. The inspection API received too many changes to list them here.
  Please refer to the manual section on type inspection instead.

### Removed

- A vendor-neutral API for GPGPU programming sure sounds great. Unfortunately,
  OpenCL did not catch on in the way we had hoped. At this point, we can call
  OpenCL dead and gone. There is only legacy support available and recent
  versions of the standard were never implemented in the first place.
  Consequently, we've dropped the `opencl` module.
- The old `duration` type is now superseded by `timespan` (#994).
- The enum `match_result` became obsolete. Individual message handlers can no
  longer skip messages. Hence, message handlers can only succeed (match) or not.
  Consequently, invoking a message handler or behavior now returns a boolean.
- All member functions of `scheduled_actor` for adding stream managers (such as
  `make_source`) were removed in favor their free-function equivalent, e.g.,
  `attach_stream_source`
- The configuration format of CAF has come a long way since first starting to
  allow user-defined configuration via `.ini` files. Rather than sticking with
  the weird hybrid that evolved over the years, we finally get rid of the last
  pieces of INI syntax and go with the much cleaner, scoped syntax. The new
  default file name for configuration files is `caf-application.conf`.

### Fixed

- Fix uninstall target when building CAF as CMake subdirectory.
- Using `inline_all_enqueues` in deterministic unit tests could result in
  deadlocks when calling blocking functions in message handlers. This function
  now behaves as expected (#1016).
- Exceptions while handling requests now trigger error messages (#1055).
- The member function `demonitor` falsely refused typed actor handles. Actors
  could monitor typed actors but not demonitoring it again. This member function
  is now a template that accepts any actor handle in the same way `monitor`
  already did.
- The `typed_actor_view` decorator lacked several member functions such as
  `link_to`, `send_exit`, etc. These are now available.
- Constructing a `typed_actor` handle from a pointer view failed due to a
  missing constructor overload. This (explicit) overload now exists and the
  conversion should work as expected.
- Sending floating points to remote actors changed `infinity` and `NaN` to
  garbage values (#1107). The fixed packing / unpacking routines for IEEE 754
  values keep these non-numeric values intact now. It is worth mentioning that
  the new algorithm downgrades signaling NaN values to silent NaN values,
  because the standard API does not provide predicates to distinguish between the
  two. This should have no implications for real-world applications, because
  actors that produce a signaling NaN trigger trap handlers before sending
  the result to another actor.
- The URI parser stored IPv4 addresses as strings (#1123). Users can now safely
  assume that the parsed URI for `tcp://127.0.0.1:8080` returns an IP address
  when calling `authority().host`.

## [0.17.7] - Unreleased

### Fixed

- Datagram servants of UDP socket managers were not added as children to their
  parent broker on creation, which prevented proper system shutdown in some
  cases. Adding all servants consistently to the broker should make sure UDP
  brokers terminate correctly (#1133).
- Backport stream manager fix from CAF 0.18 for fused downstream managers that
  prevent loss of messages during regular actor shutdown.

## [0.17.6] - 2020-07-24

### Fixed

- Trying to connect to an actor published via the OpenSSL module with the I/O
  module no longer hangs indefinitely (#1119). Instead, the OpenSSL module
  immediately closes the socket if initializing the SSL session fails.

## [0.17.5] - 2020-05-13

### Added

- In order to allow users to start migrating towards upcoming API changes, CAF
  0.17.5 includes a subset of the CAF 0.18 `type_id` API. Listing all
  user-defined types between `CAF_BEGIN_TYPE_ID_BLOCK` and
  `CAF_END_TYPE_ID_BLOCK` assigns ascending type IDs. Only one syntax for
  `CAF_ADD_ATOM` exists, since the atom text is still mandatory. Assigning type
  IDs has no immediate effect by default. However, the new function
  `actor_system_config::add_message_types` accepts an ID block and adds
  runtime-type information for all types in the block.
- In order to opt into the compile-time checks for all message types, users can
  set the `CAF_ENABLE_TYPE_ID_CHECKS` CMake flag to `ON` (pass
  `--enable-type-id-checks` when using the `configure` script). Building CAF
  with this option causes compiler errors when sending a type without a type ID.
  This option in conjunction with the new `add_message_types` function removes a
  common source of bugs: forgetting to call `add_message_type<T>` for all types
  that can cross the wire.

### Changed

- Our manual now uses `reStructuredText` instead of `LaTeX` (backport from
  [0.18.0]).

### Fixed

- Fix handling of OS-specific threading dependency in CMake.
- Fix uninstall target when building CAF as CMake subdirectory (backport from
  [0.18.0]).
- Fix potential deadlock with `inline_all_enqueues` (backport from [0.18.0]).
- Exceptions while handling requests now trigger error messages (backport from
  [0.18.0]).
- Fix build on GCC 7.2
- Fix build error in the OpenSSL module under some MSVC configurations
- Serializer and deserializer now accept `std::chrono::time_point` for all clock
  types instead of hard-wiring `std::system_clock`.
- In some edge cases, actors failed to shut down properly when hosting a stream
  source (#1076). The handshake process for a graceful shutdown has been fixed.
- Fixed a compiler error on Clang 10 (#1077).
- Setting lists and dictionaries on the command line now properly overrides
  default values and values from configuration files instead of appending to
  them (#942).
- Using unquoted strings in command-line arguments inside lists now works as
  expected. For example, `--foo=abc,def` is now equivalent to
  `--foo=["abc", "def"]`.
- Fixed a type mismatch in the parameter `middleman.heartbeat-interval` (#1095).
  CAF consistently uses `timespan` for this parameter now.

## [0.17.4] - 2019-02-08

### Added

- The class `exit_msg` finally got its missing `operator==` (#1039, backport
  from [0.18.0]).

### Changed

- Make sure actors that receive stream input shut down properly (#1019).
- Improve `to_string` output for `caf::error` (#1021).
- Properly report errors to users while connecting two CAF nodes (#1023).
- Simplify crosscompilation: remove build dependency on code generators (#1026).
- Leave CXX settings to the (CMake) parent when building as subdirectory (#1032).
- Build without documentation in subdirectory mode (#1037).
- Allow parents to set `OPENSSL_INCLUDE_DIR` in subdirectory mode (#1037).
- Add `-pthread` flag on UNIX when looking for `libc++` support (#1038).
- Avoid producing unexpected log files (#1024).

### Fixed

- Accept numbers as keys in the config syntax (#1014).
- Fix undesired function hiding in `fused_downstream_manager` (#1020).
- Fix behavior of `inline_all_enqueues` in the testing DSL (#1016).
- Fix path recognition in the URI parser, e.g., `file:///` is now valid (#1013).

## [0.17.3] - 2019-11-11

### Added

- Add support for OpenBSD (#955).
- Provide uniform access to actor properties (#958).
- Add missing `to_string(pec)` (#940).

### Fixed

- Fix bug in stream managers that caused finalizers to get called twice (#937).
- Fix verbosity level with disabled console output (#953).
- Fix excessive buffering in stream stages (#952).

## [0.17.2] - 2019-10-20

### Added

- Add `scheduled_send` for delayed sends with absolute timeout (#901).
- Allow actors based on composable behaviors to use the streaming API (#902).
- Support arbitrary list and map types in `config_value` (#925).
- Allow users to extend the `config_value` API (#929, #938).

### Changed

- Reduce stack usage of serializers (#912).
- Use default installation directories on GNU/Linux (#917).

### Fixed

- Fix memory leak when deserializing `node_id` (#905).
- Fix composition of statically typed actors using streams (#908).
- Fix several warnings on GCC and Clang (#915).
- Fix `holds_alternative` and `get_if` for `settings` (#920).
- Fix silent dropping of errors in response handlers (#935).
- Fix stall in `remote_group` on error (#933).

## [0.17.1] - 2019-08-31

### Added

- Support nesting of group names in .ini files (#870).
- Support all alphanumeric characters in config group names (#869).

### Changed

- Improve CMake setup when building CAF as subfolder (#866).
- Properly set CLI remainder (#871).

### Fixed

- Fix endless loop in config parser (#894).
- Fix debug build with Clang 7 on Linux (#861).
- Fix type-specific parsing of config options (#814).
- Fix potential deadlock in proxy registry (#880).
- Fix output of --dump-config (#876).
- Fix potential segfault when using streams with trace logging enabled (#878).
- Fix handling of containers with user-defined types (#867).
- Fix `defaulted_function_deleted` warning on Clang (#859).

## [0.17.0] - 2019-07-27

### Added

- Add marker to make categories optional on the CLI. Categories are great at
  organizing program options. However, on the CLI they get in the way quickly.
  This change allows developers to prefix category names with `?` to make it
  optional on the CLI.
- Add conversion from `nullptr` to intrusive and COW pointer types.
- Support move-only behavior functions.
- Allow users to omit `global` in config files.
- Allow IPO on GCC/Clang.

### Changed

- Parallelize deserialization of messages received over the network (#821).
  Moving the deserialization out of the I/O loop significantly increases
  performance. In our benchmark, CAF now handles up to twice as many messages
  per second.
- Relax ini syntax for maps by making `=` for defining maps and `,` for
  separating key-value pairs optional. For example, this change allows to
  rewrite an entry like this:
  ```ini
  logger = {
    console-verbosity='trace',
    console='colored'
  }
  ```
  to a slightly less noisy version such as this:
  ```ini
  logger {
    console-verbosity='trace'
    console='colored'
  }
  ```
- Allow apps to always use the `logger`, whether or not CAF was compiled with
  logging enabled.
- Streamline direct node-to-node communication and support multiple app
  identifiers.
- Reimplement `binary_serializer` and `binary_deserializer` without STL-style
  stream buffers for better performance.

### Fixed

- Fix performance of the thread-safe actor clock (#849). This clock type is used
  whenever sending requests, delayed messages, receive timeouts etc. With this
  change, CAF can handle about 10x more timeouts per second.
- Fix multicast address detection in `caf::ipv4_address.cpp` (#853).
- Fix disconnect issue / WSAGetLastError usage on Windows (#846).
- Fix `--config-file` option (#841).
- Fix parsing of CLI arguments for strings and atom values.

## [0.16.5] - 2019-11-11

### Added

- Support for OpenBSD.

## [0.16.4] - 2019-11-11

### Fixed

- Backport parser fixes from the CAF 0.17 series.
- Silence several compiler warnings on GCC and Clang.

## [0.16.3] - 2018-12-27

### Added

- The new class `cow_tuple` provides an `std::tuple`-like interface for a
  heap-allocated, copy-on-write tuple.
- Missing overloads for `dictionary`.
- The new `to_lowercase` function for atoms allows convenient conversion without
  having to convert between strings and atoms.

### Changed

- Printing timestamps now consistently uses ISO 8601 format.
- The logger now uses a bounded queue. This change in behavior will cause the
  application to slow down when logging faster than the logger can do I/O, but
  the queue can no longer grow indefinitely.
- Actors now always try to dequeue from the high-priority queue first.

### Fixed

- Solved linker errors related to `socket_guard` in some builds.
- Fix the logger output for class names.
- Deserializing into non-empty containers appended to the content instead of
  overriding it. The new implementation properly clears the container before
  filling it.
- The `split` function from the string algorithms header now works as the
  documentation states.
- Silence several compiler warnings on GCC and Clang.

## [0.16.2] - 2018-11-03

### Fixed

- The copy-on-write pointer used by `message` failed to release memory in some
  cases. The resulting memory leak is now fixed.

## [0.16.1] - 2018-10-31

### Added

- Adding additional flags for the compiler when using the `configure` script is
  now easier thanks to the `--extra-flags=` option.
- The actor clock now supports non-overriding timeouts.
- The new `intrusive_cow_ptr` is a smart pointer for copy-on-write access.

### Changed

- Improve `noexcept`-correctness of `variant`.
- CAF threads now have recognizable names in a debugger.
- The middleman now passes `CLOEXEC` on `socket`/`accept`/`pipe` calls.
- Users can now set the log verbosity for file and console output separately.

### Fixed

- A `dictionary` now properly treats C-strings as strings when using `emplace`.
- Eliminate a potential deadlock in the thread-safe actor clock.
- Added various missing includes and forward declarations.

## [0.16.0] - 2018-09-03

### Added

- As part of [CE-0002](https://git.io/Jvoo5), `config_value` received support
  for lists, durations and dictionaries. CAF now exposes the content of an actor
  system config as a dictionary of `config_value`. The free function `get_or`
  offers convenient access to configuration parameters with hard-coded defaults
  as fallback.
- The C++17-compatible `string_view` class enables us to make use of recent
  standard addition without having to wait until it becomes widely available.
- In preparation of plans for future convenience API, we've added `uri`
  according to [RFC 3986](https://tools.ietf.org/html/rfc3986) as well as
  `ipv6_address` and `ipv4_address`.
- A new, experimental streaming API. Please have a look at the new manual
  section for more details.

### Deprecated

- Going forward, the preferred way to access configuration parameters is using
  the new `get_or` API. Hence, these member variables are now deprecated in
  `actor_system_config`:
  + `scheduler_policy`
  + `scheduler_max_threads`
  + `scheduler_max_throughput`
  + `scheduler_enable_profiling`
  + `scheduler_profiling_ms_resolution`
  + `scheduler_profiling_output_file`
  + `work_stealing_aggressive_poll_attempts`
  + `work_stealing_aggressive_steal_interval`
  + `work_stealing_moderate_poll_attempts`
  + `work_stealing_moderate_steal_interval`
  + `work_stealing_moderate_sleep_duration_us`
  + `work_stealing_relaxed_steal_interval`
  + `work_stealing_relaxed_sleep_duration_us`
  + `logger_file_name`
  + `logger_file_format`
  + `logger_console`
  + `logger_console_format`
  + `logger_verbosity`
  + `logger_inline_output`
  + `middleman_network_backend`
  + `middleman_app_identifier`
  + `middleman_enable_automatic_connections`
  + `middleman_max_consecutive_reads`
  + `middleman_heartbeat_interval`
  + `middleman_detach_utility_actors`
  + `middleman_detach_multiplexer`
  + `middleman_cached_udp_buffers`
  + `middleman_max_pending_msgs`

### Removed

- The `boost::asio` was part of an initiative to contribute CAF as
  `boost::actor`. Since there was little interest by the Boost community, this
  backend now serves no purpose.

### Fixed

- Setting the log level to `quiet` now properly suppresses any log output.
- Configuring colored terminal output should now print colored output.

[1.0.2]: https://github.com/actor-framework/actor-framework/releases/1.0.2
[1.0.1]: https://github.com/actor-framework/actor-framework/releases/1.0.1
[1.0.0]: https://github.com/actor-framework/actor-framework/releases/1.0.0
[0.19.5]: https://github.com/actor-framework/actor-framework/releases/0.19.5
[0.19.4]: https://github.com/actor-framework/actor-framework/releases/0.19.4
[0.19.3]: https://github.com/actor-framework/actor-framework/releases/0.19.3
[0.19.2]: https://github.com/actor-framework/actor-framework/releases/0.19.2
[0.19.1]: https://github.com/actor-framework/actor-framework/releases/0.19.1
[0.19.0]: https://github.com/actor-framework/actor-framework/releases/0.19.0
[0.19.0-rc.1]: https://github.com/actor-framework/actor-framework/releases/0.19.0-rc.1
[0.18.7]: https://github.com/actor-framework/actor-framework/releases/0.18.7
[0.18.6]: https://github.com/actor-framework/actor-framework/releases/0.18.6
[0.18.5]: https://github.com/actor-framework/actor-framework/releases/0.18.5
[0.18.4]: https://github.com/actor-framework/actor-framework/releases/0.18.4
[0.18.3]: https://github.com/actor-framework/actor-framework/releases/0.18.3
[0.18.2]: https://github.com/actor-framework/actor-framework/releases/0.18.2
[0.18.1]: https://github.com/actor-framework/actor-framework/releases/0.18.1
[0.18.0]: https://github.com/actor-framework/actor-framework/releases/0.18.0
[0.18.0-rc.1]: https://github.com/actor-framework/actor-framework/releases/0.18.0-rc.1
[0.17.7]: https://github.com/actor-framework/actor-framework/compare/0.17.6...release/0.17
[0.17.6]: https://github.com/actor-framework/actor-framework/releases/0.17.6
[0.17.5]: https://github.com/actor-framework/actor-framework/releases/0.17.5
[0.17.4]: https://github.com/actor-framework/actor-framework/releases/0.17.4
[0.17.3]: https://github.com/actor-framework/actor-framework/releases/0.17.3
[0.17.2]: https://github.com/actor-framework/actor-framework/releases/0.17.2
[0.17.1]: https://github.com/actor-framework/actor-framework/releases/0.17.1
[0.17.0]: https://github.com/actor-framework/actor-framework/releases/0.17.0
[0.16.5]: https://github.com/actor-framework/actor-framework/releases/0.16.5
[0.16.4]: https://github.com/actor-framework/actor-framework/releases/0.16.4
[0.16.3]: https://github.com/actor-framework/actor-framework/releases/0.16.3
[0.16.2]: https://github.com/actor-framework/actor-framework/releases/0.16.2
[0.16.1]: https://github.com/actor-framework/actor-framework/releases/0.16.1
[0.16.0]: https://github.com/actor-framework/actor-framework/releases/0.16.0<|MERGE_RESOLUTION|>--- conflicted
+++ resolved
@@ -3,10 +3,7 @@
 All notable changes to this project will be documented in this file. The format
 is based on [Keep a Changelog](https://keepachangelog.com).
 
-<<<<<<< HEAD
-## [1.1.0] - 2025-07-25
-=======
-## 2.0.0
+## Unreleased
 
 ### Changed
 
@@ -36,8 +33,7 @@
 
 - Removed the with DSL building base classes form `caf/net/dsl/` (#2026).
 
-## Unreleased
->>>>>>> c6f3f5dc
+## [1.1.0] - 2025-07-25
 
 ### Changed
 
@@ -1493,6 +1489,7 @@
 - Setting the log level to `quiet` now properly suppresses any log output.
 - Configuring colored terminal output should now print colored output.
 
+[1.1.0]: https://github.com/actor-framework/actor-framework/releases/1.1.0
 [1.0.2]: https://github.com/actor-framework/actor-framework/releases/1.0.2
 [1.0.1]: https://github.com/actor-framework/actor-framework/releases/1.0.1
 [1.0.0]: https://github.com/actor-framework/actor-framework/releases/1.0.0
