--- conflicted
+++ resolved
@@ -246,30 +246,6 @@
   queue_.synchronized_enqueue(queue_mtx_, queue_cv_, new event{line.str()});
 }
 
-<<<<<<< HEAD
-=======
-logger::trace_helper::trace_helper(const char* component,
-                                   std::string class_name, const char* fun_name,
-                                   const char* file_name, int line_num,
-                                   const std::string& msg)
-    : parent_(current_logger()),
-      component_(component),
-      class_(std::move(class_name)),
-      fun_name_(fun_name),
-      file_name_(file_name),
-      line_num_(line_num) {
-  if (parent_)
-    parent_->log(4, component, class_, fun_name, file_name, line_num,
-                 "ENTRY " + msg);
-}
-
-logger::trace_helper::~trace_helper() {
-  if (parent_)
-    parent_->log(4, component_, class_.c_str(), fun_name_, file_name_,
-                 line_num_, "EXIT");
-}
-
->>>>>>> 9e0bec39
 void logger::set_current_actor_system(actor_system* x) {
   current_logger_system(x);
 }
