/******************************************************************************
 *                       ____    _    _____                                   *
 *                      / ___|  / \  |  ___|    C++                           *
 *                     | |     / _ \ | |_       Actor                         *
 *                     | |___ / ___ \|  _|      Framework                     *
 *                      \____/_/   \_|_|                                      *
 *                                                                            *
 * Copyright 2011-2018 Dominik Charousset                                     *
 *                                                                            *
 * Distributed under the terms and conditions of the BSD 3-Clause License or  *
 * (at your option) under the terms and conditions of the Boost Software      *
 * License 1.0. See accompanying files LICENSE and LICENSE_ALTERNATIVE.       *
 *                                                                            *
 * If you did not receive a copy of the license files, see                    *
 * http://opensource.org/licenses/BSD-3-Clause and                            *
 * http://www.boost.org/LICENSE_1_0.txt.                                      *
 ******************************************************************************/

#pragma once

#include <cstddef>
#include <cstdint>
#include <string>
#include <type_traits>
#include <utility>

#include "caf/abstract_actor.hpp"
#include "caf/actor_control_block.hpp"
#include "caf/actor_traits.hpp"
#include "caf/config.hpp"
#include "caf/detail/comparable.hpp"
#include "caf/detail/core_export.hpp"
#include "caf/detail/type_traits.hpp"
#include "caf/fwd.hpp"
#include "caf/message.hpp"

namespace caf {

/// Identifies an untyped actor. Can be used with derived types
/// of `event_based_actor`, `blocking_actor`, and `actor_proxy`.
class CAF_CORE_EXPORT actor : detail::comparable<actor>,
                              detail::comparable<actor, actor_addr>,
                              detail::comparable<actor, strong_actor_ptr> {
public:
  // -- friend types that need access to private ctors
  friend class local_actor;

  using signatures = none_t;

  // allow conversion via actor_cast
  template <class, class, int>
  friend class actor_cast_access;

  // tell actor_cast which semantic this type uses
  static constexpr bool has_weak_ptr_semantics = false;

  actor() = default;
  actor(actor&&) = default;
  actor(const actor&) = default;
  actor& operator=(actor&&) = default;
  actor& operator=(const actor&) = default;

  actor(std::nullptr_t);

  actor(const scoped_actor&);

  template <class T,
            class = detail::enable_if_t<actor_traits<T>::is_dynamically_typed>>
  actor(T* ptr) : ptr_(ptr->ctrl()) {
    CAF_ASSERT(ptr != nullptr);
  }

  template <class T,
            class = detail::enable_if_t<actor_traits<T>::is_dynamically_typed>>
  actor& operator=(intrusive_ptr<T> ptr) {
    actor tmp{std::move(ptr)};
    swap(tmp);
    return *this;
  }

  template <class T,
            class = detail::enable_if_t<actor_traits<T>::is_dynamically_typed>>
  actor& operator=(T* ptr) {
    actor tmp{ptr};
    swap(tmp);
    return *this;
  }

  actor& operator=(std::nullptr_t);

  actor& operator=(const scoped_actor& x);

  /// Queries whether this actor handle is valid.
  inline explicit operator bool() const {
    return static_cast<bool>(ptr_);
  }

  /// Queries whether this actor handle is invalid.
  inline bool operator!() const {
    return !ptr_;
  }

  /// Returns the address of the stored actor.
  actor_addr address() const noexcept;

  /// Returns the ID of this actor.
  inline actor_id id() const noexcept {
    return ptr_->id();
  }

  /// Returns the origin node of this actor.
  inline node_id node() const noexcept {
    return ptr_->node();
  }

  /// Returns the hosting actor system.
  inline actor_system& home_system() const noexcept {
    return *ptr_->home_system;
  }

  /// Exchange content of `*this` and `other`.
  void swap(actor& other) noexcept;

  /// @cond PRIVATE

  inline abstract_actor* operator->() const noexcept {
    CAF_ASSERT(ptr_);
    return ptr_->get();
  }

  intptr_t compare(const actor&) const noexcept;

  intptr_t compare(const actor_addr&) const noexcept;

  intptr_t compare(const strong_actor_ptr&) const noexcept;

  actor(actor_control_block*, bool);

  /// @endcond

  friend inline std::string to_string(const actor& x) {
    return to_string(x.ptr_);
  }

  friend inline void append_to_string(std::string& x, const actor& y) {
    return append_to_string(x, y.ptr_);
  }

  template <class Inspector>
  friend typename Inspector::result_type inspect(Inspector& f, actor& x) {
    return inspect(f, x.ptr_);
  }

  /// Releases the reference held by handle `x`. Using the
  /// handle after invalidating it is undefined behavior.
  friend void destroy(actor& x) {
    x.ptr_.reset();
  }

private:
  inline actor_control_block* get() const noexcept {
    return ptr_.get();
  }

  inline actor_control_block* release() noexcept {
    return ptr_.release();
  }

  actor(actor_control_block*);

  strong_actor_ptr ptr_;
};

/// Combine `f` and `g` so that `(f*g)(x) = f(g(x))`.
CAF_CORE_EXPORT actor operator*(actor f, actor g);

/// @relates actor
<<<<<<< HEAD
template <class... Ts>
actor splice(const actor& x, const actor& y, const Ts&... zs) {
  return actor::splice_impl({x, y, zs...});
}

/// @relates actor
CAF_CORE_EXPORT bool operator==(const actor& lhs, abstract_actor* rhs);
=======
bool operator==(const actor& lhs, abstract_actor* rhs);
>>>>>>> 3e3c9479

/// @relates actor
CAF_CORE_EXPORT bool operator==(abstract_actor* lhs, const actor& rhs);

/// @relates actor
CAF_CORE_EXPORT bool operator!=(const actor& lhs, abstract_actor* rhs);

/// @relates actor
CAF_CORE_EXPORT bool operator!=(abstract_actor* lhs, const actor& rhs);

} // namespace caf

// allow actor to be used in hash maps
namespace std {
template <>
struct hash<caf::actor> {
  inline size_t operator()(const caf::actor& ref) const {
    return static_cast<size_t>(ref ? ref->id() : 0);
  }
};
} // namespace std<|MERGE_RESOLUTION|>--- conflicted
+++ resolved
@@ -175,17 +175,7 @@
 CAF_CORE_EXPORT actor operator*(actor f, actor g);
 
 /// @relates actor
-<<<<<<< HEAD
-template <class... Ts>
-actor splice(const actor& x, const actor& y, const Ts&... zs) {
-  return actor::splice_impl({x, y, zs...});
-}
-
-/// @relates actor
 CAF_CORE_EXPORT bool operator==(const actor& lhs, abstract_actor* rhs);
-=======
-bool operator==(const actor& lhs, abstract_actor* rhs);
->>>>>>> 3e3c9479
 
 /// @relates actor
 CAF_CORE_EXPORT bool operator==(abstract_actor* lhs, const actor& rhs);
