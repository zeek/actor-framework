/******************************************************************************
 *                       ____    _    _____                                   *
 *                      / ___|  / \  |  ___|    C++                           *
 *                     | |     / _ \ | |_       Actor                         *
 *                     | |___ / ___ \|  _|      Framework                     *
 *                      \____/_/   \_|_|                                      *
 *                                                                            *
 * Copyright (C) 2011 - 2017                                                  *
 * Dominik Charousset <dominik.charousset (at) haw-hamburg.de>                *
 *                                                                            *
 * Distributed under the terms and conditions of the BSD 3-Clause License or  *
 * (at your option) under the terms and conditions of the Boost Software      *
 * License 1.0. See accompanying files LICENSE and LICENSE_ALTERNATIVE.       *
 *                                                                            *
 * If you did not receive a copy of the license files, see                    *
 * http://opensource.org/licenses/BSD-3-Clause and                            *
 * http://www.boost.org/LICENSE_1_0.txt.                                      *
 ******************************************************************************/

#pragma once

#include "caf/detail/core_export.hpp"
#include "caf/fwd.hpp"
#include "caf/intrusive/drr_queue.hpp"
#include "caf/mailbox_element.hpp"
#include "caf/stream_slot.hpp"
#include "caf/unit.hpp"

<<<<<<< HEAD
namespace caf {
namespace policy {
=======
#include "caf/intrusive/drr_queue.hpp"

namespace caf::policy {
>>>>>>> 3e3c9479

/// Configures a dynamic WDRR queue for holding downstream messages.
class CAF_CORE_EXPORT downstream_messages {
public:
  // -- nested types -----------------------------------------------------------

  /// Configures a nested DRR queue.
  class CAF_CORE_EXPORT nested {
  public:
    // -- member types ---------------------------------------------------------

    using mapped_type = mailbox_element;

    using task_size_type = size_t;

    using deficit_type = size_t;

    using unique_pointer = mailbox_element_ptr;

    using handler_type = std::unique_ptr<inbound_path>;

    static task_size_type task_size(const mailbox_element& x) noexcept;

    // -- constructors, destructors, and assignment operators ------------------

    template <class T>
    nested(T&& x) : handler(std::forward<T>(x)) {
      // nop
    }

    nested() = default;

    nested(nested&&) = default;

    nested& operator=(nested&&) = default;

    nested(const nested&) = delete;

    nested& operator=(const nested&) = delete;

    // -- member variables -----------------------------------------------------

    handler_type handler;
  };

  // -- member types -----------------------------------------------------------

  using mapped_type = mailbox_element;

  using task_size_type = size_t;

  using deficit_type = size_t;

  using unique_pointer = mailbox_element_ptr;

  using key_type = stream_slot;

  using nested_queue_type = intrusive::drr_queue<nested>;

  using queue_map_type = std::map<key_type, nested_queue_type>;

  // -- required functions for wdrr_dynamic_multiplexed_queue ------------------

  static key_type id_of(mailbox_element& x) noexcept;

  static bool enabled(const nested_queue_type& q) noexcept;

  static deficit_type
  quantum(const nested_queue_type& q, deficit_type x) noexcept;

  // -- constructors, destructors, and assignment operators --------------------

  downstream_messages() = default;

  downstream_messages(const downstream_messages&) = default;

  downstream_messages& operator=(const downstream_messages&) = default;

  constexpr downstream_messages(unit_t) {
    // nop
  }

  // -- required functions for drr_queue ---------------------------------------

  static inline task_size_type task_size(const mailbox_element&) noexcept {
    return 1;
  }
};

<<<<<<< HEAD
} // namespace policy
} // namespace caf
=======
} // namespace caf
>>>>>>> 3e3c9479
<|MERGE_RESOLUTION|>--- conflicted
+++ resolved
@@ -26,14 +26,7 @@
 #include "caf/stream_slot.hpp"
 #include "caf/unit.hpp"
 
-<<<<<<< HEAD
-namespace caf {
-namespace policy {
-=======
-#include "caf/intrusive/drr_queue.hpp"
-
 namespace caf::policy {
->>>>>>> 3e3c9479
 
 /// Configures a dynamic WDRR queue for holding downstream messages.
 class CAF_CORE_EXPORT downstream_messages {
@@ -123,9 +116,4 @@
   }
 };
 
-<<<<<<< HEAD
-} // namespace policy
-} // namespace caf
-=======
-} // namespace caf
->>>>>>> 3e3c9479
+} // namespace caf::policy